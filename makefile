# Set shell to bash to resolve symbolic links when looking up
# executables, to support user-account installation of stack.
SHELL=/bin/bash

STACK=$(shell command -v stack 2>/dev/null)
ifeq (, $(STACK))
	STACK=cabal

	PROF := --enable-library-profiling --enable-executable-profiling

	dex     := cabal exec dex --
	dexprof := cabal exec $(PROF) dex -- +RTS -p -RTS
else
	STACK=stack

	# Using separate stack-work directories to avoid recompiling when
	# changing between debug and non-debug builds, per
	# https://github.com/commercialhaskell/stack/issues/1132#issuecomment-386666166
	PROF := --profile --work-dir .stack-work-prof

	dex     := stack exec         dex --
	dexprof := stack exec $(PROF) dex --
endif


# --- building Dex ---

ifneq (,$(wildcard /usr/local/cuda/include/cuda.h))
STACK_FLAGS  = --flag dex:cuda
LIBDEX_FLAGS = -I/usr/local/cuda/include -lcuda -DDEX_CUDA
endif

.PHONY: all
all: build

# type-check only
tc:
	$(STACK) build --ghc-options -fno-code

build: libdex
	$(STACK) build $(STACK_FLAGS)

build-prof: libdex
	$(STACK) build $(PROF)

all-inotify: build-inotify

build-inotify: libdex
	$(STACK) build --flag dex:inotify $(PROF)

%.so: %.c
	gcc -std=c11 -fPIC -shared $^ $(LIBDEX_FLAGS) -o $@

libdex: cbits/libdex.so

# --- running tets ---

# TODO: re-enable linear-tests ad-tests include-test chol
example-names = uexpr-tests adt-tests type-tests eval-tests \
                shadow-tests monad-tests \
                ad-tests mandelbrot pi sierpinsky \
                regression brownian_motion particle-swarm-optimizer \
                ode-integrator parser-tests serialize-tests tiled-matmul \
<<<<<<< HEAD
                mcmc record-variant-tests
=======
                mcmc simple-include-test
>>>>>>> 4e72a40b

quine-test-targets = $(example-names:%=run-%)

doc-names = $(example-names:%=doc/%.html)

tests: test-prep quine-tests repl-test

test-prep:
	rm -rf test-scratch/
	mkdir -p test-scratch/
	python3 misc/py/generate-dex-data.py

quine-tests: $(quine-test-targets)

quine-tests-interp: runinterp-eval-tests runinterp-ad-tests-interp runinterp-interp-tests

run-%: examples/%.dx build
	misc/check-quine $< $(dex) script --allow-errors

runinterp-%: examples/%.dx build
	misc/check-quine $< $(dex) --interp script --allow-errors

# Run these with profiling on while they're catching lots of crashes
prop-tests: cbits/libdex.so
	$(STACK) test $(PROF)

update-%: examples/%.dx build
	$(dex) script --allow-errors $< > $<.tmp
	mv $<.tmp $<

jax-tests: build
	misc/check-quine examples/jax-tests.dx $(dex) --backend JAX script

uexpr-tests:
	misc/check-quine examples/uexpr-tests.dx $(dex) script

repl-test:
	misc/check-no-diff \
	  examples/repl-multiline-test-expected-output \
	  <($(dex) repl < examples/repl-multiline-test.dx)

# --- building docs ---

slow-docs = doc/mnist-nearest-neighbors.html

docs: doc/style.css $(doc-names) $(slow-docs)
	$(dex) --prelude /dev/null script prelude.dx --html > doc/prelude.html

doc/%.html: examples/%.dx
	$(dex) script $^ --html > $@

doc/%.css: static/%.css
	cp $^ $@

benchmark:
	python benchmarks/numpy-bench.py 1000
	gcc -O3 -ffast-math benchmarks/cbench.c -o benchmarks/bench
	benchmarks/bench 1000
	$(dex) script benchmarks/time-tests.dx
	rm benchmarks/bench

clean:
	$(STACK) clean<|MERGE_RESOLUTION|>--- conflicted
+++ resolved
@@ -61,11 +61,7 @@
                 ad-tests mandelbrot pi sierpinsky \
                 regression brownian_motion particle-swarm-optimizer \
                 ode-integrator parser-tests serialize-tests tiled-matmul \
-<<<<<<< HEAD
-                mcmc record-variant-tests
-=======
-                mcmc simple-include-test
->>>>>>> 4e72a40b
+                mcmc record-variant-tests simple-include-test
 
 quine-test-targets = $(example-names:%=run-%)
 
