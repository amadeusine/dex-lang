-- Copyright 2021 Google LLC
--
-- Use of this source code is governed by a BSD-style
-- license that can be found in the LICENSE file or at
-- https://developers.google.com/open-source/licenses/bsd

{-# LANGUAGE GeneralizedNewtypeDeriving #-}
{-# LANGUAGE StandaloneDeriving #-}
{-# LANGUAGE DeriveGeneric #-}
{-# LANGUAGE FlexibleInstances #-}
{-# LANGUAGE TypeFamilies #-}
{-# OPTIONS_GHC -Wno-orphans #-}

module Imp
  ( toImpFunction, ImpFunctionWithRecon (..), toImpStandaloneFunction
  , PtrBinder, impFunType, getIType) where

import Data.Functor
import Data.Foldable (toList)
import Data.Text.Prettyprint.Doc (Pretty (..), hardline)
import Control.Category ((>>>))
import Control.Monad.Identity
import Control.Monad.Reader
import Control.Monad.State.Class
import Control.Monad.Writer.Strict
import GHC.Stack
import qualified Data.List.NonEmpty as NE
import qualified Data.Map.Strict as M

import Err
import MTL1
import Name
import Builder
import Syntax
import Type
import Simplify
import LabeledItems
import qualified Algebra as A
import Util (enumerate)

type AtomRecon = Abs (Nest (NameBinder AtomNameC)) Atom

type PtrBinder = IBinder

-- TODO: make it purely a function of the type and avoid the AtomRecon
toImpFunction :: EnvReader m
              => Backend -> CallingConvention
              -> Abs (Nest PtrBinder) Block n
              -> m n (ImpFunctionWithRecon n)
toImpFunction _ cc absBlock = liftImmut $ liftImpM $
  translateTopLevel cc Nothing absBlock

toImpStandaloneFunction :: EnvReader m => NaryLamExpr n -> m n (ImpFunction n)
toImpStandaloneFunction lam = liftImmut $ liftImpM $ toImpStandaloneFunction' lam

toImpStandaloneFunction' :: (Immut o, Imper m) => NaryLamExpr o -> m i o (ImpFunction o)
toImpStandaloneFunction' lam@(NaryLamExpr bs Pure body) = do
  ty <- naryLamExprType lam
  AbsPtrs (Abs ptrBinders argResultDest) ptrsInfo <- makeNaryLamDest ty
  let ptrHintTys = [("ptr"::NameHint, PtrType baseTy) | DestPtrInfo baseTy _ <- ptrsInfo]
  dropSubst $ buildImpFunction CInternalFun ptrHintTys \vs -> do
    argResultDest' <- applySubst (ptrBinders@@>vs) argResultDest
    (args, resultDest) <- loadArgDests argResultDest'
    extendSubst (bs @@> map SubstVal args) do
      void $ translateBlock (Just $ sink resultDest) body
      return []
toImpStandaloneFunction' (NaryLamExpr _ _ _) = error "effectful functions not implemented"

loadArgDests :: (Emits n, ImpBuilder m) => NaryLamDest n -> m n ([Atom n], Dest n)
loadArgDests (Abs Empty resultDest) = return ([], resultDest)
loadArgDests (Abs (Nest (b:>argDest) bs) resultDest) = do
  arg <- destToAtom argDest
  restDest <- applySubst (b@>SubstVal arg) (Abs bs resultDest)
  (args, resultDest') <- loadArgDests restDest
  return (arg:args, resultDest')

storeArgDests :: (Emits n, ImpBuilder m) => NaryLamDest n -> [Atom n] -> m n (Dest n)
storeArgDests (Abs Empty resultDest) [] = return resultDest
storeArgDests (Abs (Nest (b:>argDest) bs) resultDest) (x:xs) = do
  copyAtom argDest x
  restDest <- applySubst (b@>SubstVal x) (Abs bs resultDest)
  storeArgDests restDest xs
storeArgDests _ _ = error "dest/args mismatch"

data ImpFunctionWithRecon n = ImpFunctionWithRecon (ImpFunction n) (AtomRecon n)

instance GenericE ImpFunctionWithRecon where
  type RepE ImpFunctionWithRecon = PairE ImpFunction AtomRecon
  fromE (ImpFunctionWithRecon fun recon) = PairE fun recon
  toE   (PairE fun recon) = ImpFunctionWithRecon fun recon

instance SinkableE ImpFunctionWithRecon
instance SubstE Name ImpFunctionWithRecon
instance CheckableE ImpFunctionWithRecon where
  checkE (ImpFunctionWithRecon f recon) =
    -- TODO: CheckableE instance for the recon too
    ImpFunctionWithRecon <$> checkE f <*> substM recon

instance Pretty (ImpFunctionWithRecon n) where
  pretty (ImpFunctionWithRecon f recon) =
    pretty f <> hardline <> "Reconstruction:" <> hardline <> pretty recon

-- === ImpM monad ===

type ImpBuilderEmissions = Nest ImpDecl

newtype ImpM (n::S) (a:: *) =
  ImpM { runImpM' :: ScopedT1 IxCache
                       (WriterT1 (ListE IExpr)
                         (InplaceT Env ImpBuilderEmissions HardFailM)) n a }
  deriving ( Functor, Applicative, Monad, ScopeReader, Fallible, MonadFail, MonadState (IxCache n))

type SubstImpM = SubstReaderT AtomSubstVal ImpM :: S -> S -> * -> *

instance ExtOutMap Env ImpBuilderEmissions where
  extendOutMap bindings emissions =
    bindings `extendOutMap` toEnvFrag emissions

class ( ImpBuilder2 m, SubstReader AtomSubstVal m
      , EnvReader2 m, EnvExtender2 m)
      => Imper (m::MonadKind2) where

instance EnvReader ImpM where
<<<<<<< HEAD
  unsafeGetEnv = ImpM $ lift11 $ getOutMapInplaceT

instance EnvExtender ImpM where
  refreshAbs ab cont = ImpM $ ScopedT1 \s ->
    liftM (,s) $ refreshAbs ab \b e ->
      flip runScopedT1 (sink s) $ runImpM' $ cont b e
=======
  getEnv = ImpM $ lift11 $ lift11 $ getOutMapInplaceT

instance EnvExtender ImpM where
  extendEnv frag cont = ImpM $ ScopedT1 \s -> WriterT1 $ WriterT $
    liftM (,ListE []) $ fmap (,s) $
      extendInplaceTLocal (\bindings -> extendOutMap bindings frag) $
        withExtEvidence (toExtEvidence frag) do
          (result, ptrs) <- runWriterT1 $ flip runScopedT1 (sink s) $ runImpM' cont
          case ptrs of
            ListE [] -> return result
            _ -> error "shouldn't be able to emit pointers without `Mut`"
>>>>>>> fd332853

instance ImpBuilder ImpM where
  emitMultiReturnInstr instr = do
    tys <- impInstrTypes instr
<<<<<<< HEAD
    ListE vs <- ImpM $ ScopedT1 \s -> do
      Abs bs vs <- return $ newNames $ map (const "v") tys
      let impBs = makeImpBinders bs tys
      let decl = ImpLet impBs instr
      liftM (,s) $ extendInplaceT $ Abs (Nest decl Empty) vs
=======
    ListE vs <- ImpM $ ScopedT1 \s -> lift11 $
      (,s) <$> extendInplaceT do
        scope <- getScope
        let hints = map (const "v") tys
        withManyFresh hints scope \bs -> do
          let vs = nestToList (sink . nameBinderName) bs
          let impBs = makeImpBinders bs tys
          let decl = ImpLet impBs $ sink instr
          return $ DistinctAbs (Nest decl Empty) (ListE vs)
>>>>>>> fd332853
    return $ zipWith IVar vs tys
    where
     makeImpBinders :: Nest (NameBinder AtomNameC) n l -> [IType] -> Nest IBinder n l
     makeImpBinders Empty [] = Empty
     makeImpBinders (Nest b bs) (ty:tys) = Nest (IBinder b ty) $ makeImpBinders bs tys
     makeImpBinders _ _ = error "zip error"

  buildScopedImp cont = ImpM $ ScopedT1 \s -> WriterT1 $ WriterT $
    liftM (, ListE []) $ liftM (,s) $ locallyMutableInplaceT do
      Emits <- fabricateEmitsEvidenceM
      (result, (ListE ptrs)) <- runWriterT1 $ flip runScopedT1 (sink s) $ runImpM' do
         Distinct <- getDistinct
         cont
      _ <- runWriterT1 $ flip runScopedT1 (sink s) $ runImpM' do
        forM ptrs \ptr -> emitStatement $ Free ptr
      return result

  extendAllocsToFree ptr = ImpM $ lift11 $ tell $ ListE [ptr]

instance ImpBuilder m => ImpBuilder (SubstReaderT AtomSubstVal m i) where
  emitMultiReturnInstr instr = SubstReaderT $ lift $ emitMultiReturnInstr instr
  buildScopedImp cont = SubstReaderT $ ReaderT \env ->
    buildScopedImp $ runSubstReaderT (sink env) $ cont
  extendAllocsToFree ptr = SubstReaderT $ lift $ extendAllocsToFree ptr

instance ImpBuilder m => Imper (SubstReaderT AtomSubstVal m)

<<<<<<< HEAD
liftImpM :: EnvReader m => SubstImpM n n a -> m n a
liftImpM cont = do
  env <- unsafeGetEnv
  Distinct <- getDistinct
  withImmutEvidence (toImmutEvidence env) $
    case runHardFail $ runInplaceT env $
           flip runScopedT1 mempty $ runImpM' $ runSubstReaderT idSubst $ cont of
      (Empty, result) -> return result
      _ -> error "shouldn't be possible because of `Emits` constraint"
=======
runImpM
  :: Distinct n
  => Env n
  -> (Immut n => SubstImpM n n (e n))
  -> e n
runImpM bindings cont =
  withImmutEvidence (toImmutEvidence bindings) $
    case runHardFail $ runInplaceT bindings $ runWriterT1 $
      flip runScopedT1 mempty $ runImpM' $ runSubstReaderT idSubst $ cont of
        (Empty, (result, ListE [])) -> result
        _ -> error "shouldn't be possible because of `Emits` constraint"
>>>>>>> fd332853

-- === the actual pass ===

-- We don't emit any results when a destination is provided, since they are already
-- going to be available through the dest.
translateTopLevel :: (Immut o, Imper m)
                  => CallingConvention
                  -> MaybeDest o
                  -> Abs (Nest PtrBinder) Block i
                  -> m i o (ImpFunctionWithRecon o)
translateTopLevel cc maybeDest (Abs bs body) = do
  let argTys = nestToList (\b -> (getNameHint b, iBinderType b)) bs
  ab  <- buildImpNaryAbs argTys \vs ->
    extendSubst (bs @@> map Rename vs) do
      outDest <- case maybeDest of
        Nothing   -> makeAllocDest Unmanaged =<< getType =<< substM body
        Just dest -> sinkM dest
      void $ translateBlock (Just outDest) body
      destToAtom outDest
  refreshAbs ab \bs' ab' -> refreshAbs ab' \decls resultAtom -> do
    (results, recon) <- buildRecon (PairB bs' decls) resultAtom
    let funImpl = Abs bs' $ ImpBlock decls results
    let funTy   = IFunType cc (nestToList iBinderType bs') (map getIType results)
    return $ ImpFunctionWithRecon (ImpFunction funTy funImpl) recon

buildRecon :: (HoistableB b, EnvReader m)
           => b n l
           -> Atom l
           -> m l ([IExpr l], AtomRecon n)
buildRecon b x = do
  let (vs, recon) = captureClosure b x
  xs <- forM vs \v -> do
    ~(BaseTy ty) <- getType $ Var v
    return $ IVar v ty
  return (xs, recon)

translateBlock :: forall m i o. (Imper m, Emits o)
               => MaybeDest o -> Block i -> m i o (Atom o)
translateBlock dest (Block _ decls result) = translateDeclNest decls $ translateExpr dest result

translateDeclNest :: (Imper m, Emits o) => Nest Decl i i' -> m i' o a -> m i o a
translateDeclNest Empty cont = cont
translateDeclNest (Nest decl rest) cont =
  translateDecl decl $ translateDeclNest rest cont

translateDecl :: (Imper m, Emits o) => Decl i i' -> m i' o a -> m i o a
translateDecl (Let b (DeclBinding _ _ expr)) cont = do
  ans <- translateExpr Nothing expr
  extendSubst (b @> SubstVal ans) $ cont

translateExpr :: (Imper m, Emits o) => MaybeDest o -> Expr i -> m i o (Atom o)
translateExpr maybeDest expr = case expr of
  Hof hof -> toImpHof maybeDest hof
  App f' xs' -> do
    f <- substM f'
    xs <- mapM substM xs'
    getType f >>= \case
      TabTy _ _ -> do
        case fromNaryLam (length xs) f of
          Just (NaryLamExpr bs _ body) -> do
            let subst = bs @@> fmap SubstVal xs
            body' <- applySubst subst body
            dropSubst $ translateBlock maybeDest body'
          _ -> notASimpExpr
      _ -> case f of
        Var v -> lookupAtomName v >>= \case
          FFIFunBound _ v' -> do
            resultTy <- getType $ App f xs
            scalarArgs <- liftM toList $ mapM fromScalarAtom xs
            results <- emitMultiReturnInstr $ ICall v' scalarArgs
            restructureScalarOrPairType resultTy results
          SimpLamBound piTy _ -> do
            if length (toList xs') /= numNaryPiArgs piTy
              then notASimpExpr
              else do
                Just fImp <- queryImpCache v
                result <- emitCall piTy fImp $ toList xs
                returnVal result
          _ -> notASimpExpr
        _ -> notASimpExpr
  Atom x -> substM x >>= returnVal
  Op op -> mapM substM op >>= toImpOp maybeDest
  Case e alts ty _ -> do
    e' <- substM e
    case trySelectBranch e' of
      Just (con, args) -> do
        Abs bs body <- return $ alts !! con
        extendSubst (bs @@> map SubstVal args) $ translateBlock maybeDest body
      Nothing -> case e' of
        Con (SumAsProd _ tag xss) -> do
          tag' <- fromScalarAtom tag
          dest <- allocDest maybeDest =<< substM ty
          emitSwitch tag' (zip xss alts) $
            \(xs, Abs bs body) ->
               void $ extendSubst (bs @@> map (SubstVal . sink) xs) $
                 translateBlock (Just $ sink dest) body
          destToAtom dest
        _ -> error "not possible"
  where
    notASimpExpr = error $ "not a simplified expression: " ++ pprint expr
    returnVal atom = case maybeDest of
      Nothing   -> return atom
      Just dest -> copyAtom dest atom >> return atom

toImpOp :: forall m i o .
           (Imper m, Emits o) => MaybeDest o -> PrimOp (Atom o) -> m i o (Atom o)
toImpOp maybeDest op = case op of
  TabCon ~(Pi tabTy) rows -> do
    let ixTy = piArgType tabTy
    resultTy <- resultTyM
    dest <- allocDest maybeDest resultTy
    forM_ (zip [0..] rows) \(i, row) -> do
      ithDest <- destGet dest =<< intToIndexImp ixTy (IIdxRepVal i)
      copyAtom ithDest row
    destToAtom dest
  PrimEffect refDest m -> do
    case m of
      MAsk -> returnVal =<< destToAtom refDest
      MExtend (BaseMonoid _ combine) x -> do
        xTy <- getType x
        refVal <- destToAtom refDest
        result <- liftBuilderImpSimplify $
                    liftMonoidCombine (sink xTy) (sink combine) (sink refVal) (sink x)
        copyAtom refDest result
        returnVal UnitVal
      MPut x -> copyAtom  refDest x >> returnVal UnitVal
      MGet -> do
        resultTy <- resultTyM
        dest <- allocDest maybeDest resultTy
        -- It might be more efficient to implement a specialized copy for dests
        -- than to go through a general purpose atom.
        copyAtom dest =<< destToAtom refDest
        destToAtom dest
  UnsafeFromOrdinal n i -> returnVal =<< intToIndexImp n =<< fromScalarAtom i
  IdxSetSize n -> returnVal =<< toScalarAtom  =<< indexSetSizeImp n
  ToOrdinal idx -> case idx of
    Con (IntRangeVal   _ _   i) -> returnVal $ i
    Con (IndexRangeVal _ _ _ i) -> returnVal $ i
    _ -> returnVal =<< toScalarAtom =<< indexToIntImp idx
  Inject e -> case e of
    Con (IndexRangeVal t low _ restrictIdx) -> do
      offset <- case low of
        InclusiveLim a -> indexToIntImp a
        ExclusiveLim a -> indexToIntImp a >>= iaddI (IIdxRepVal 1)
        Unlimited      -> return (IIdxRepVal 0)
      restrictIdx' <- fromScalarAtom restrictIdx
      returnVal =<< intToIndexImp t =<< iaddI restrictIdx' offset
    Con (ParIndexCon (TC (ParIndexRange realIdxTy _ _)) i) -> do
      i' <- fromScalarAtom i
      returnVal =<< intToIndexImp realIdxTy i'
    _ -> error $ "Unsupported argument to inject: " ++ pprint e
  IndexRef refDest i -> returnVal =<< destGet refDest i
  ProjRef i ~(Con (ConRef (ProdCon refs))) -> returnVal $ refs !! i
  IOAlloc ty n -> do
    ptr <- emitAlloc (Heap CPU, ty) =<< fromScalarAtom n
    returnVal =<< toScalarAtom ptr
  IOFree ptr -> do
    ptr' <- fromScalarAtom ptr
    emitStatement $ Free ptr'
    return UnitVal
  PtrOffset arr (IdxRepVal 0) -> returnVal arr
  PtrOffset arr off -> do
    arr' <- fromScalarAtom arr
    off' <- fromScalarAtom off
    buf <- impOffset arr' off'
    returnVal =<< toScalarAtom buf
  PtrLoad arr ->
    returnVal =<< toScalarAtom =<< loadAnywhere =<< fromScalarAtom arr
  PtrStore ptr x -> do
    ptr' <- fromScalarAtom ptr
    x'   <- fromScalarAtom x
    store ptr' x'
    return UnitVal
  SliceOffset ~(Con (IndexSliceVal n _ tileOffset)) idx -> do
    i' <- indexToIntImp idx
    tileOffset' <- fromScalarAtom tileOffset
    i <- iaddI tileOffset' i'
    returnVal =<< intToIndexImp n i
  SliceCurry ~(Con (IndexSliceVal _ (PairTy _ v) tileOffset)) idx -> do
    vz <- intToIndexImp v $ IIdxRepVal 0
    extraOffset <- indexToIntImp (PairVal idx vz)
    tileOffset' <- fromScalarAtom tileOffset
    tileOffset'' <- iaddI tileOffset' extraOffset
    returnVal =<< toScalarAtom tileOffset''
  ThrowError _ -> do
    resultTy <- resultTyM
    dest <- allocDest maybeDest resultTy
    emitStatement IThrowError
    -- XXX: we'd be reading uninitialized data here but it's ok because control never reaches
    -- this point since we just threw an error.
    destToAtom dest
  CastOp destTy x -> do
    sourceTy <- getType x
    case (sourceTy, destTy) of
      (BaseTy _, BaseTy bt) -> do
        x' <- fromScalarAtom x
        returnVal =<< toScalarAtom =<< cast x' bt
      (TC (IntRange _ _), IdxRepTy) -> do
        let Con (IntRangeVal _ _ xord) = x
        returnVal xord
      (IdxRepTy, TC (IntRange l h)) ->
        returnVal $ Con $ IntRangeVal l h x
      (TC (IndexRange _ _ _), IdxRepTy) -> do
        let Con (IndexRangeVal _ _ _ xord) = x
        returnVal xord
      (IdxRepTy, TC (IndexRange t l h)) ->
        returnVal $ Con $ IndexRangeVal t l h x
      _ -> error $ "Invalid cast: " ++ pprint sourceTy ++ " -> " ++ pprint destTy
  Select p x y -> do
    xTy <- getType x
    case xTy of
      BaseTy _ -> do
        p' <- fromScalarAtom p
        x' <- fromScalarAtom x
        y' <- fromScalarAtom y
        ans <- emitInstr $ IPrimOp $ Select p' x' y'
        returnVal =<< toScalarAtom ans
      _ -> do
        resultTy <- resultTyM
        dest <- allocDest maybeDest resultTy
        p' <- fromScalarAtom p
        p'' <- cast p' tagBT
        -- XXX: this is `[y, x]` and not `[x, y]`! `Select` gives the first
        -- element if the predicate is `1` ("true") and the second if it's `0`
        -- ("false") but the binary case of the n-ary `switch` does the
        -- opposite.
        emitSwitch p'' [y, x] (\arg -> copyAtom (sink dest) (sink arg))
        destToAtom dest
        where (BaseTy tagBT) = TagRepTy
  RecordCons   _ _ -> error "Unreachable: should have simplified away"
  RecordSplit  _ _ -> error "Unreachable: should have simplified away"
  VariantLift  _ _ -> error "Unreachable: should have simplified away"
  VariantSplit _ _ -> error "Unreachable: should have simplified away"
  DataConTag con -> case con of
    Con (SumAsProd _ tag _) -> returnVal tag
    DataCon _ _ _ i _ -> returnVal $ TagRepVal $ fromIntegral i
    _ -> error $ "Not a data constructor: " ++ pprint con
  ToEnum ty i -> returnVal =<< case ty of
    TypeCon _ defName _ -> do
      DataDef _ _ cons <- lookupDataDef defName
      return $ Con $ SumAsProd ty i (map (const []) cons)
    VariantTy (NoExt labeledItems) ->
      return $ Con $ SumAsProd ty i (map (const [UnitVal]) $ toList labeledItems)
    SumTy cases ->
      return $ Con $ SumAsProd ty i $ cases <&> const [UnitVal]
    _ -> error $ "Not an enum: " ++ pprint ty
  SumToVariant ~(Con c) -> do
    ~resultTy@(VariantTy labs) <- resultTyM
    returnVal $ case c of
      SumCon    _ tag payload -> Variant labs "c" tag payload
      SumAsProd _ tag payload -> Con $ SumAsProd resultTy tag payload
      _ -> error $ "Not a sum type: " ++ pprint (Con c)
  _ -> do
    instr <- IPrimOp <$> mapM fromScalarAtom op
    emitInstr instr >>= toScalarAtom >>= returnVal
  where
    resultTyM :: m i o (Type o)
    resultTyM = getType $ Op op
    returnVal atom = case maybeDest of
      Nothing   -> return atom
      Just dest -> copyAtom dest atom >> return atom

toImpHof :: (Imper m, Emits o) => Maybe (Dest o) -> PrimHof (Atom i) -> m i o (Atom o)
toImpHof maybeDest hof = do
  -- TODO: it's a shame to have to substitute the whole expression just to get its type.
  -- Laziness *might* save us, but we should check.
  resultTy <- getType =<< substM (Hof hof)
  case hof of
    For (RegularFor d) (Lam (LamExpr b body)) -> do
      idxTy <- substM $ binderType b
      case idxTy of
        _ -> do
          n <- indexSetSizeImp idxTy
          dest <- allocDest maybeDest resultTy
          emitLoop (getNameHint b) d n \i -> do
            idx <- intToIndexImp (sink idxTy) i
            ithDest <- destGet (sink dest) idx
            void $ extendSubst (b @> SubstVal idx) $
              translateBlock (Just ithDest) body
          destToAtom dest
    While (Lam (LamExpr b body)) -> do
      body' <- buildBlockImp $ extendSubst (b@>SubstVal UnitVal) do
        ans <- fromScalarAtom =<< translateBlock Nothing body
        return [ans]
      emitStatement $ IWhile body'
      return UnitVal
    RunReader r (Lam (BinaryLamExpr h ref body)) -> do
      r' <- substM r
      rDest <- alloc =<< getType r'
      copyAtom rDest r'
      extendSubst (h @> SubstVal UnitTy <.> ref @> SubstVal rDest) $
        translateBlock maybeDest body
    RunWriter (BaseMonoid e _) (Lam (BinaryLamExpr h ref body)) -> do
      let PairTy _ accTy = resultTy
      (aDest, wDest) <- destPairUnpack <$> allocDest maybeDest resultTy
      e' <- substM e
      emptyVal <- liftBuilderImp do
        PairE accTy' e'' <- sinkM $ PairE accTy e'
        liftMonoidEmpty accTy' e''
      copyAtom wDest emptyVal
      void $ extendSubst (h @> SubstVal UnitTy <.> ref @> SubstVal wDest) $
        translateBlock (Just aDest) body
      PairVal <$> destToAtom aDest <*> destToAtom wDest
    RunState s (Lam (BinaryLamExpr h ref body)) -> do
      s' <- substM s
      (aDest, sDest) <- destPairUnpack <$> allocDest maybeDest resultTy
      copyAtom sDest s'
      void $ extendSubst (h @> SubstVal UnitTy <.> ref @> SubstVal sDest) $
        translateBlock (Just aDest) body
      PairVal <$> destToAtom aDest <*> destToAtom sDest
    RunIO (Lam (LamExpr b body)) ->
      extendSubst (b@>SubstVal UnitVal) $
        translateBlock maybeDest body
    _ -> error $ "not implemented: " ++ pprint hof

-- === Destination builder monad ===

-- It's shame to have to reimplement so much for this DestM monad. The problem
-- is that `makeDestRec` is emitting two sorts of names: (1) decls to compute
-- indexing offsets (often under a table lambda) and (2) pointer names, with
-- sizes, for the buffers themselves. The emissions are interleaved, but we're
-- really dealing with two separate scopes: the pointer binders are always
-- hoistable above the decls. Ideally we'd have a system with two scope
-- parameters, where you can separately emit into either. The types would then
-- look like this:

--   makeDestRec :: Idxs n -> Abs IdxNest Type n -> DestM n l (Dest l)
--   emitDecl    :: Expr  l -> DestM n l (AtomName l)
--   emitPointer :: Block n -> DestM n l (AtomName n)

data DestPtrInfo n = DestPtrInfo PtrType (Block n)
type PtrBinders = Nest AtomNameBinder
data DestEmissions n l where
  DestEmissions
    :: [DestPtrInfo n]   -- pointer types and allocation sizes
    -> PtrBinders n h    -- pointer binders for allocations we require
    ->   Nest Decl h l   -- decls to compute indexing offsets
    -> DestEmissions n l

instance GenericB DestEmissions where
  type RepB DestEmissions =         LiftB (ListE DestPtrInfo)
                            `PairB` Nest AtomNameBinder
                            `PairB` Nest Decl
  fromB (DestEmissions ps bs ds) = LiftB (ListE ps) `PairB` bs `PairB` ds
  toB   (LiftB (ListE ps) `PairB` bs `PairB` ds) = DestEmissions ps bs ds

instance BindsEnv DestEmissions where
  toEnvFrag = undefined -- TODO: might need to add pointer types to pointer binders?

instance ProvesExt   DestEmissions
instance BindsNames  DestEmissions
instance SinkableB DestEmissions
instance SubstB Name DestEmissions
instance HoistableB  DestEmissions

instance OutFrag DestEmissions where
  emptyOutFrag = DestEmissions [] Empty Empty
  catOutFrags _ (DestEmissions p1 b1 d1) (DestEmissions p2 b2 d2) =
    ignoreHoistFailure do
      ListE p2' <- hoist (PairB b1 d1) (ListE p2)
      PairB b2' d1' <- withSubscopeDistinct d2 $exchangeBs $ PairB d1 b2
      return $ DestEmissions (p1 <> p2') (b1 >>> b2') (d1' >>> d2)

newtype DestM (n::S) (a:: *) =
  DestM { runDestM' :: StateT1 IxCache
                         (InplaceT Env DestEmissions
                           (ReaderT AllocInfo HardFailM)) n a }
  deriving ( Functor, Applicative, Monad, MonadFail
           , ScopeReader, Fallible, MonadState (IxCache n) )

liftDestM :: forall m n a. EnvReader m
          => AllocInfo -> IxCache n
          -> DestM n a
          -> m n (a, IxCache n)
liftDestM allocInfo cache m = do
  env <- unsafeGetEnv
  Distinct <- getDistinct
  Immut <- return (fabricateImmutEvidence :: ImmutEvidence n)
  let result = runHardFail $ flip runReaderT allocInfo $
                 runInplaceT env $ flip runStateT1 cache $ runDestM' m
  case result of
    (DestEmissions _ Empty Empty, result') -> return result'
    _ -> error "not implemented"

getAllocInfo :: DestM n AllocInfo
getAllocInfo = DestM $ lift11 $ lift1 ask

introduceNewPtr :: Mut n => NameHint -> PtrType -> Block n -> DestM n (AtomName n)
introduceNewPtr hint ptrTy numel = do
  Abs b v <- newNameM hint
  let ptrInfo = DestPtrInfo ptrTy numel
  let emission = DestEmissions [ptrInfo] (Nest b Empty) Empty
  DestM $ StateT1 \s -> fmap (,s) $ extendInplaceT $ Abs emission v

buildLocalDest
  :: (SinkableE e)
  => (forall l. (Mut l, DExt n l) => DestM l (e l))
  -> DestM n (AbsPtrs e n)
buildLocalDest cont = liftImmut do
  Abs (DestEmissions ptrInfo ptrBs decls) e <-
    DestM $ StateT1 \s -> do
      Abs bs (PairE e s') <- locallyMutableInplaceT $ fmap toPairE $ flip runStateT1 (sink s) $ runDestM' cont
      s'' <- hoistState s bs s'
      return $ (Abs bs e, s'')
  case decls of
    Empty -> return $ AbsPtrs (Abs ptrBs e) ptrInfo
    _ -> error "shouldn't have decls without `Emits`"

-- TODO: this is mostly copy-paste from Inference
buildDeclsDest
  :: (Mut n, SubstE Name e, SinkableE e)
  => (forall l. (Emits l, DExt n l) => DestM l (e l))
  -> DestM n (Abs (Nest Decl) e n)
buildDeclsDest cont = liftImmut do
  DestM $ StateT1 \s -> do
    Abs (DestEmissions ptrInfo ptrBs decls) result <- locallyMutableInplaceT do
      Emits <- fabricateEmitsEvidenceM
      toPairE <$> flip runStateT1 (sink s) (runDestM' cont)
    Abs decls' (PairE e s') <- extendInplaceT $
                                 Abs (DestEmissions ptrInfo ptrBs Empty) $ Abs decls result
    s'' <- hoistState s decls' s'
    return (Abs decls' e, s'')

buildBlockDest
  :: Mut n
  => (forall l. (Emits l, DExt n l) => DestM l (Atom l))
  -> DestM n (Block n)
buildBlockDest cont = do
  Abs decls (PairE result ty) <- buildDeclsDest do
    result <- cont
    ty <- getType result
    return $ result `PairE` ty
  ty' <- liftHoistExcept $ hoist decls ty
  return $ Block (BlockAnn ty') decls $ Atom result

-- TODO: this is mostly copy-paste from Inference
buildAbsDest
  :: (SinkableE e, SubstE Name e, HoistableE e, Color c, ToBinding binding c)
  => Mut n
  => NameHint -> binding n
  -> (forall l. (Mut l, DExt n l) => Name c l -> DestM l (e l))
  -> DestM n (Abs (BinderP c binding) e n)
buildAbsDest hint binding cont = DestM $ StateT1 \s -> do
  resultWithEmissions <- withFreshBinder hint binding \b -> do
    ab <- locallyMutableInplaceT do
      fmap toPairE $ flip runStateT1 (sink s) $ runDestM' $ cont $ sink $ binderName b
    refreshAbs ab \emissions result -> do
      PairB emissions' b' <- liftHoistExcept $ exchangeBs $ PairB b emissions
      return $ Abs emissions' $ Abs b' result
  Abs b (PairE e s') <- extendInplaceT resultWithEmissions
  s'' <- hoistState s b s'
  return (Abs (b:>binding) e, s'')

-- decls emitted at the inner scope are hoisted to the outer scope
-- (they must be hoistable, otherwise we'll get a hoisting error)
buildAbsHoistingDeclsDest
  :: (SinkableE e, SubstE Name e, HoistableE e, Color c, ToBinding binding c)
  => Emits n
  => NameHint -> binding n
  -> (forall l. (Emits l, DExt n l) => Name c l -> DestM l (e l))
  -> DestM n (Abs (BinderP c binding) e n)
buildAbsHoistingDeclsDest hint binding cont =
  -- XXX: here we're using the fact that `buildAbsDest` doesn't actually check
  -- that the function produces no decls (it assumes it can't because it doesn't
  -- give it `Emits`) and so it just hoists all the emissions.
  buildAbsDest hint binding \v -> do
    Emits <- fabricateEmitsEvidenceM
    cont v

buildTabLamDest
  :: Mut n
  => NameHint -> Type n
  -> (forall l. (Emits l, DExt n l) => AtomName l -> DestM l (Atom l))
  -> DestM n (Atom n)
buildTabLamDest hint ty cont = do
  Abs (b:>_) body <- buildAbsDest hint (LamBinding TabArrow ty) \v ->
    buildBlockDest $ sinkM v >>= cont
  return $ Lam $ LamExpr (LamBinder b ty TabArrow Pure) body

instance EnvExtender DestM where
  refreshAbs ab cont = DestM $ StateT1 \s -> do
    (ans, (Abs b s')) <- refreshAbs ab \b e -> do
      (ans, s') <- flip runStateT1 (sink s) $ runDestM' $ cont b e
      return (ans, Abs b s')
    s'' <- hoistState s b s'
    return (ans, s'')

instance EnvReader DestM where
  unsafeGetEnv = DestM $ lift11 $ getOutMapInplaceT

instance Builder DestM where
  emitDecl hint ann expr = do
    ty <- getType expr
    Abs b v <- newNameM hint
    let decl = Let b $ DeclBinding ann ty expr
    let emissions = DestEmissions [] Empty $ Nest decl Empty
    DestM $ StateT1 \s -> fmap (,s) $ extendInplaceT $ Abs emissions v

instance ExtOutMap Env DestEmissions where
  extendOutMap bindings (DestEmissions ptrInfo ptrs decls) =
    withSubscopeDistinct decls $
      (bindings `extendOutMap` ptrBindersToEnvFrag ptrInfo ptrs)
                `extendOutMap` decls
   where
     ptrBindersToEnvFrag :: Distinct l => [DestPtrInfo n] -> Nest AtomNameBinder n l -> EnvFrag n l
     ptrBindersToEnvFrag [] Empty = emptyOutFrag
     ptrBindersToEnvFrag (DestPtrInfo ty _ : rest) (Nest b restBs) =
       withSubscopeDistinct restBs do
         let frag1 = toEnvFrag $ b :> PtrTy ty
         let frag2 = withExtEvidence (toExtEvidence b) $
                        ptrBindersToEnvFrag (map sink rest) restBs
         frag1 `catEnvFrags` frag2
     ptrBindersToEnvFrag _ _ = error "mismatched indices"


instance GenericE DestPtrInfo where
  type RepE DestPtrInfo = PairE (LiftE PtrType) Block
  fromE (DestPtrInfo ty n) = PairE (LiftE ty) n
  toE   (PairE (LiftE ty) n) = DestPtrInfo ty n

instance SinkableE DestPtrInfo
instance HoistableE  DestPtrInfo
instance SubstE Name DestPtrInfo
instance SubstE AtomSubstVal DestPtrInfo

-- === Destination builder ===

type Dest = Atom  -- has type `Ref a` for some a
type MaybeDest n = Maybe (Dest n)

data AbsPtrs e n = AbsPtrs (Abs PtrBinders e n) [DestPtrInfo n]

instance GenericE (AbsPtrs e) where
  type RepE (AbsPtrs e) = PairE (NaryAbs AtomNameC e) (ListE DestPtrInfo)
  fromE (AbsPtrs ab ptrInfo) = PairE ab (ListE ptrInfo)
  toE   (PairE ab (ListE ptrInfo)) = AbsPtrs ab ptrInfo

instance SinkableE e => SinkableE (AbsPtrs e)
instance HoistableE e => HoistableE (AbsPtrs e)
instance SubstE Name e => SubstE Name (AbsPtrs e)
instance SubstE AtomSubstVal e => SubstE AtomSubstVal (AbsPtrs e)

-- builds a dest and a list of pointer binders along with their required allocation sizes
makeDest :: (ImpBuilder m, EnvReader m)
         => AllocInfo -> Type n -> m n (AbsPtrs Dest n)
makeDest allocInfo ty =
 liftImmut do
   cache <- get
   (result, cache') <- liftDestM allocInfo cache $
                         buildLocalDest $ makeSingleDest [] $ sink ty
   put cache'
   return result

makeSingleDest :: Mut n => [AtomName n] -> Type n -> DestM n (Dest n)
makeSingleDest depVars ty = do
  Abs decls dest <- buildDeclsDest $
    makeDestRec (Abs Empty UnitE, []) (map sink depVars) (sink ty)
  case decls of
    Empty -> return dest
    _ -> error
     $ "shouldn't need to emit decls if we're not working with indices"
     ++ pprint decls

extendIdxsTy
  :: EnvReader m
  => DestIdxs n -> Type n -> m n (EmptyAbs IdxNest n)
extendIdxsTy (idxsTy, idxs) new = do
  let newAbs = abstractFreeVarsNoAnn idxs new
  Abs bs (Abs b UnitE) <- liftBuilder $ buildNaryAbs idxsTy \idxs' -> do
    ty' <- applyNaryAbs (sink newAbs) idxs'
    singletonBinderNest NoHint ty'
  return $ Abs (bs >>> b) UnitE

type Idxs n = [AtomName n]
type IdxNest = Nest Binder
type DestIdxs n = (EmptyAbs IdxNest n, Idxs n)
type DepVars n = [AtomName n]

-- TODO: make `DestIdxs` a proper E-kinded thing
sinkDestIdxs :: DExt n l => DestIdxs n -> DestIdxs l
sinkDestIdxs (idxsTy, idxs) = (sink idxsTy, map sink idxs)

-- dest for the args and the result
-- TODO: de-dup some of the plumbing stuff here with the ordinary makeDest path
type NaryLamDest = Abs (Nest (BinderP AtomNameC Dest)) Dest

makeNaryLamDest :: (ImpBuilder m, EnvReader m)
                => NaryPiType n -> m n (AbsPtrs NaryLamDest n)
makeNaryLamDest piTy = liftImmut do
  cache <- get
  let allocInfo = (LLVM, CPU, Unmanaged) -- TODO! This is just a placeholder
  (result, cache') <- liftDestM allocInfo cache $ buildLocalDest do
    Abs decls dest <- buildDeclsDest $
                        makeNaryLamDestRec (Abs Empty UnitE, []) [] (sink piTy)
    case decls of
      Empty -> return dest
      _ -> error "shouldn't have decls if we have empty indices"
  put cache'
  return result

makeNaryLamDestRec :: forall n. Emits n => DestIdxs n -> DepVars n
                   -> NaryPiType n -> DestM n (NaryLamDest n)
makeNaryLamDestRec idxs depVars (NaryPiType (NonEmptyNest b bs) Pure resultTy) = do
  let argTy = binderType b
  argDest <- makeDestRec idxs depVars argTy
  Abs (b':>_) (Abs bs' resultDest) <-
    buildDepDest idxs depVars (getNameHint b) argTy \idxs' depVars' v -> do
      case bs of
        Empty -> do
          resultTy' <- applySubst (b@>v) resultTy
          Abs Empty <$> makeDestRec idxs' depVars' resultTy'
        Nest b1 bsRest -> do
          restPiTy <- applySubst (b@>v) $ NaryPiType (NonEmptyNest b1 bsRest) Pure resultTy
          makeNaryLamDestRec idxs' depVars' restPiTy
  return $ Abs (Nest (b':>argDest) bs') resultDest
makeNaryLamDestRec _ _ _ = error "effectful functions not implemented"

-- TODO: should we put DestIdxs/DepVars in the monad? And maybe it should also
-- be a substituting one.
buildDepDest
  :: (SinkableE e, SubstE Name e, HoistableE e, Emits n)
  => DestIdxs n -> DepVars n -> NameHint -> Type n
  -> (forall l. (Emits l, DExt n l) => DestIdxs l -> DepVars l -> AtomName l -> DestM l (e l))
  -> DestM n (Abs Binder e n)
buildDepDest idxs depVars hint ty cont =
  buildAbsHoistingDeclsDest hint ty \v -> do
    let depVars' = map sink depVars ++ [v]
    cont (sinkDestIdxs idxs) depVars' v

-- `makeDestRec` builds an array of dests. The curried index type, `EmptyAbs
-- IdxNest n`, determines a set of valid indices, `Idxs n`. At each valid value
-- of `Idxs n` we should have a distinct dest. The `depVars` are a list of
-- variables whose values we won't know until we actually store something. The
-- resulting `Dest n` may mention these variables, but the pointer allocation
-- sizes can't.
makeDestRec :: forall n. Emits n => DestIdxs n -> DepVars n -> Type n -> DestM n (Dest n)
makeDestRec idxs depVars ty = case ty of
  TabTy (PiBinder b iTy _) bodyTy -> do
    if depVars `areFreeIn` iTy
      then do
        AbsPtrs absDest ptrsInfo <- buildLocalDest $ makeSingleDest [] $ sink ty
        ptrs <- forM ptrsInfo \(DestPtrInfo ptrTy size) -> do
                  ptr <- makeBaseTypePtr idxs (PtrType ptrTy)
                  return (ptr, size)
        return $ BoxedRef ptrs absDest
      else do
        Distinct <- getDistinct
        idxsTy <- extendIdxsTy idxs iTy
        Con <$> TabRef <$> buildTabLamDest "i" iTy \v -> do
          let newIdxVals = map sink (snd idxs) <> [v]
          bodyTy' <- applyAbs (sink $ Abs b bodyTy) v
          makeDestRec (sink idxsTy, newIdxVals) (map sink depVars) bodyTy'
  TypeCon _ defName params -> do
    def <- lookupDataDef defName
    dcs <- instantiateDataDef def params
    case dcs of
      [] -> error "Void type not allowed"
      [DataConDef _ dataConBinders] -> do
        Distinct <- getDistinct
        dests <- makeDataConDest depVars dataConBinders
        return $ DataConRef defName params dests
        where
          makeDataConDest :: (Emits l, DExt n l)
                          => [AtomName l]
                          -> EmptyAbs (Nest Binder) l
                          -> DestM l (EmptyAbs (Nest DataConRefBinding) l)
          makeDataConDest depVars' (Abs bs UnitE) = case bs of
            Empty -> return $ EmptyAbs Empty
            Nest (b:>bTy) rest -> do
              dest <- makeDestRec (sinkDestIdxs idxs) depVars' bTy
              Abs b' (EmptyAbs restDest) <- buildAbsHoistingDeclsDest (getNameHint b) bTy \v -> do
                let depVars'' = map sink depVars' ++ [v]
                rest' <- applySubst (b@>v) $ EmptyAbs rest
                makeDataConDest depVars'' rest'
              return $ EmptyAbs $ Nest (DataConRefBinding b' dest) restDest
      _ -> do
        tag <- rec TagRepTy
        contents <- forM dcs \dc -> case nonDepDataConTys dc of
          Nothing -> error "Dependent data constructors only allowed for single-constructor types"
          Just tys -> mapM (makeDestRec idxs depVars) tys
        return $ Con $ ConRef $ SumAsProd ty tag contents
  DepPairTy depPairTy@(DepPairType (lBinder:>lTy) rTy) -> do
    lDest <- rec lTy
    rDestAbs <- buildDepDest idxs depVars (getNameHint lBinder) lTy \idxs' depVars' v -> do
      rTy' <- applySubst (lBinder@>v) rTy
      makeDestRec idxs' depVars' rTy'
    return $ DepPairRef lDest rDestAbs depPairTy
  StaticRecordTy types -> (Con . RecordRef) <$> forM types rec
  VariantTy (NoExt types) -> recSumType $ toList types
  TC con -> case con of
    BaseType b -> do
      ptr <- makeBaseTypePtr idxs b
      return $ Con $ BaseTypeRef ptr
    SumType cases -> recSumType cases
    ProdType tys  -> (Con . ConRef) <$> (ProdCon <$> traverse rec tys)
    IntRange l h -> do
      x <- rec IdxRepTy
      return $ Con $ ConRef $ IntRangeVal l h x
    IndexRange t l h -> do
      x <- rec IdxRepTy
      return $ Con $ ConRef $ IndexRangeVal t l h x

    _ -> error $ "not implemented: " ++ pprint con
  _ -> error $ "not implemented: " ++ pprint ty
  where
    rec = makeDestRec idxs depVars

    recSumType cases = do
      tag <- rec TagRepTy
      contents <- forM cases rec
      return $ Con $ ConRef $ SumAsProd ty tag $ map (\x->[x]) contents

makeBaseTypePtr :: Emits n => DestIdxs n -> BaseType -> DestM n (Atom n)
makeBaseTypePtr (idxsTy, idxs) ty = do
  offset <- computeOffset idxsTy idxs
  numel <- buildBlockDest $ computeElemCount (sink idxsTy)
  allocInfo <- getAllocInfo
  let addrSpace = chooseAddrSpace allocInfo numel
  let ptrTy = (addrSpace, ty)
  ptr <- Var <$> introduceNewPtr "ptr" ptrTy numel
  ptrOffset ptr offset

copyAtom :: (ImpBuilder m, Emits n) => Dest n -> Atom n -> m n ()
copyAtom topDest topSrc = copyRec topDest topSrc
  where
    copyRec :: (ImpBuilder m, Emits n) => Dest n -> Atom n -> m n ()
    copyRec dest src = case (dest, src) of
      (BoxedRef ptrsSizes absDest, _) -> do
        -- TODO: load old ptr and free (recursively)
        ptrs <- forM ptrsSizes \(ptrPtr, sizeBlock) -> do
          PtrTy (_, (PtrType ptrTy)) <- getType ptrPtr
          size <- liftBuilderImp $ emitBlock =<< sinkM sizeBlock
          ptr <- emitAlloc ptrTy =<< fromScalarAtom size
          ptrPtr' <- fromScalarAtom ptrPtr
          storeAnywhere ptrPtr' ptr
          toScalarAtom ptr
        dest' <- applyNaryAbs absDest (map SubstVal ptrs)
        copyRec dest' src
      (DepPairRef lRef rRefAbs _, DepPair l r _) -> do
        copyAtom lRef l
        rRef <- applyAbs rRefAbs (SubstVal l)
        copyAtom rRef r
      (DataConRef _ _ refs, DataCon _ _ _ _ vals) ->
        copyDataConArgs refs vals
      (Con destRefCon, _) -> case (destRefCon, src) of
        (RecordRef refs, Record vals)
          | fmap (const ()) refs == fmap (const ()) vals -> do
              zipWithM_ copyRec (toList refs) (toList vals)
        (TabRef _, Lam _) -> zipTabDestAtom copyRec dest src
        (BaseTypeRef ptr, _) -> do
          ptr' <- fromScalarAtom ptr
          src' <- fromScalarAtom src
          storeAnywhere ptr' src'
        (ConRef (SumAsProd _ tag payload), _) -> case src of
          DataCon _ _ _ con x -> do
            copyRec tag $ TagRepVal $ fromIntegral con
            zipWithM_ copyRec (payload !! con) x
          Con (SumAsProd _ tagSrc payloadSrc) -> do
            copyRec tag tagSrc
            unless (all null payload) do -- optimization
              tagSrc' <- fromScalarAtom tagSrc
              emitSwitch tagSrc' (zip payload payloadSrc)
                \(d, s) -> zipWithM_ copyRec (map sink d) (map sink s)
          SumVal _ con x -> do
            copyRec tag $ TagRepVal $ fromIntegral con
            case payload !! con of
              [xDest] -> copyRec xDest x
              _       -> error "Expected singleton payload in SumAsProd"
          Variant (NoExt types) label i x -> do
            let LabeledItems ixtypes = enumerate types
            let index = fst $ (ixtypes M.! label) NE.!! i
            copyRec tag (TagRepVal $ fromIntegral index)
            zipWithM_ copyRec (payload !! index) [x]
          _ -> error "unexpected src/dest pair"
        (ConRef destCon, Con srcCon) ->
          zipWithRefConM copyRec destCon srcCon
        _ -> error "unexpected src/dest pair"
      _ -> error "unexpected src/dest pair"

zipTabDestAtom :: (Emits n, ImpBuilder m)
               => (forall l. (Emits l, DExt n l) => Dest l -> Atom l -> m l ())
               -> Dest n -> Atom n -> m n ()
zipTabDestAtom f dest src = do
  Con (TabRef (Lam (LamExpr b _))) <- return dest
  Lam (LamExpr b' _)               <- return src
  checkAlphaEq (binderType b) (binderType b')
  let idxTy = binderType b
  n <- indexSetSizeImp idxTy
  emitLoop "i" Fwd n \i -> do
    idx <- intToIndexImp (sink idxTy) i
    destIndexed <- destGet (sink dest) idx
    srcIndexed  <- runSubstReaderT idSubst $ translateExpr Nothing (App (sink src) (idx:|[]))
    f destIndexed srcIndexed

zipWithRefConM :: Monad m => (Dest n -> Atom n -> m ()) -> Con n -> Con n -> m ()
zipWithRefConM f destCon srcCon = case (destCon, srcCon) of
  (ProdCon ds, ProdCon ss) -> zipWithM_ f ds ss
  (IntRangeVal     _ _ iRef, IntRangeVal     _ _ i) -> f iRef i
  (IndexRangeVal _ _ _ iRef, IndexRangeVal _ _ _ i) -> f iRef i
  _ -> error $ "Unexpected ref/val " ++ pprint (destCon, srcCon)

copyDataConArgs :: (ImpBuilder m, Emits n)
                => EmptyAbs (Nest DataConRefBinding) n -> [Atom n] -> m n ()
copyDataConArgs (Abs Empty UnitE) [] = return ()
copyDataConArgs (Abs (Nest (DataConRefBinding b ref) rest) UnitE) (x:xs) = do
  copyAtom ref x
  rest' <- applySubst (b@>SubstVal x) (EmptyAbs rest)
  copyDataConArgs rest' xs
copyDataConArgs bindings args =
  error $ "Mismatched bindings/args: " ++ pprint (bindings, args)

loadAnywhere :: (ImpBuilder m, Emits n) => IExpr n -> m n (IExpr n)
loadAnywhere ptr = load ptr -- TODO: generalize to GPU backend

storeAnywhere :: (ImpBuilder m, Emits n) => IExpr n -> IExpr n -> m n ()
storeAnywhere ptr val = store ptr val

store :: (ImpBuilder m, Emits n) => IExpr n -> IExpr n -> m n ()
store dest src = emitStatement $ Store dest src

alloc :: (ImpBuilder m, Emits n) => Type n -> m n (Dest n)
alloc ty = makeAllocDest Managed ty

indexDest :: (Builder m, Emits n) => Dest n -> Atom n -> m n (Dest n)
indexDest (Con (TabRef (Lam (LamExpr b body)))) i = do
  body' <- applyAbs (Abs b body) $ SubstVal i
  emitBlock body'
indexDest dest _ = error $ pprint dest

loadDest :: (Builder m, Emits n) => Dest n -> m n (Atom n)
loadDest (DataConRef def params bs) = do
  DataDef _ _ cons <- lookupDataDef def
  let DataConDef conName _ = cons !! 0
  DataCon conName def params 0 <$> loadDataConArgs bs
loadDest (DepPairRef lr rra a) = do
  l <- loadDest lr
  r <- loadDest =<< applyAbs rra (SubstVal l)
  return $ DepPair l r a
loadDest (BoxedRef ptrsSizes absDest) = do
  ptrs <- forM ptrsSizes \(ptrPtr, _) -> unsafePtrLoad ptrPtr
  dest <- applyNaryAbs absDest (map SubstVal ptrs)
  loadDest dest
loadDest (Con dest) = do
 case dest of
   BaseTypeRef ptr -> unsafePtrLoad ptr
   TabRef (Lam (LamExpr b body)) ->
     liftEmitBuilder $ buildLam (getNameHint b) TabArrow (binderType b) Pure \i -> do
       body' <- applySubst (b@>i) body
       result <- emitBlock body'
       loadDest result
   RecordRef xs -> Record <$> traverse loadDest xs
   ConRef con -> Con <$> case con of
     ProdCon ds -> ProdCon <$> traverse loadDest ds
     SumAsProd ty tag xss -> SumAsProd ty <$> loadDest tag <*> mapM (mapM loadDest) xss
     IntRangeVal     l h iRef -> IntRangeVal     l h <$> loadDest iRef
     IndexRangeVal t l h iRef -> IndexRangeVal t l h <$> loadDest iRef
     _        -> error $ "Not a valid dest: " ++ pprint dest
   _ -> error $ "not implemented" ++ pprint dest
loadDest dest = error $ "not implemented" ++ pprint dest

loadDataConArgs :: (Builder m, Emits n) => EmptyAbs (Nest DataConRefBinding) n -> m n [Atom n]
loadDataConArgs (Abs bs UnitE) = case bs of
  Empty -> return []
  Nest (DataConRefBinding b ref) rest -> do
    val <- loadDest ref
    rest' <- applySubst (b @> SubstVal val) $ EmptyAbs rest
    (val:) <$> loadDataConArgs rest'

_emitWhen :: (ImpBuilder m, Emits n)
         => IExpr n
         -> (forall l. (Emits l, DExt n l) => m l ())
         -> m n ()
_emitWhen cond doIfTrue =
  emitSwitch cond [False, True] \case False -> return ()
                                      True  -> doIfTrue

-- TODO: Consider targeting LLVM's `switch` instead of chained conditionals.
emitSwitch :: forall m n a.
              (ImpBuilder m, Emits n)
           => IExpr n
           -> [a]
           -> (forall l. (Emits l, DExt n l) => a -> m l ())
           -> m n ()
emitSwitch testIdx args cont = do
  Distinct <- getDistinct
  rec 0 args
  where
    rec :: forall l. (Emits l, DExt n l) => Int -> [a] -> m l ()
    rec _ [] = error "Shouldn't have an empty list of alternatives"
    rec _ [arg] = cont arg
    rec curIdx (arg:rest) = do
      curTag     <- fromScalarAtom $ TagRepVal $ fromIntegral curIdx
      cond       <- emitInstr $ IPrimOp $ ScalarBinOp (ICmp Equal) (sink testIdx) curTag
      thisCase   <- buildBlockImp $ cont arg >> return []
      otherCases <- buildBlockImp $ rec (curIdx + 1) rest >> return []
      emitStatement $ ICond cond thisCase otherCases

emitLoop :: (ImpBuilder m, Emits n)
         => NameHint -> Direction -> IExpr n
         -> (forall l. (DExt n l, Emits l) => IExpr l -> m l ())
         -> m n ()
emitLoop hint d n cont = do
  loopBody <- liftImmut do
    withFreshIBinder hint (getIType n) \b@(IBinder _ ty)  -> do
      let i = IVar (binderName b) ty
      body <- buildBlockImp do
                cont =<< sinkM i
                return []
      return $ Abs b body
  emitStatement $ IFor d n loopBody

restructureScalarOrPairType :: EnvReader m => Type n -> [IExpr n] -> m n (Atom n)
restructureScalarOrPairType ty xs =
  restructureScalarOrPairTypeRec ty xs >>= \case
    (atom, []) -> return atom
    _ -> error "Wrong number of scalars"

restructureScalarOrPairTypeRec
  :: EnvReader m => Type n -> [IExpr n] -> m n (Atom n, [IExpr n])
restructureScalarOrPairTypeRec (PairTy t1 t2) xs = do
  (atom1, rest1) <- restructureScalarOrPairTypeRec t1 xs
  (atom2, rest2) <- restructureScalarOrPairTypeRec t2 rest1
  return (PairVal atom1 atom2, rest2)
restructureScalarOrPairTypeRec (BaseTy _) (x:xs) = do
  x' <- toScalarAtom x
  return (x', xs)
restructureScalarOrPairTypeRec ty _ = error $ "Not a scalar or pair: " ++ pprint ty

buildBlockImp
  :: ImpBuilder m
  => (forall l. (Emits l, DExt n l) => m l [IExpr l])
  -> m n (ImpBlock n)
buildBlockImp cont = liftImmut do
  Abs decls (ListE results) <- buildScopedImp $ ListE <$> cont
  return $ ImpBlock decls results

destToAtom :: (ImpBuilder m, Emits n) => Dest n -> m n (Atom n)
destToAtom dest = liftBuilderImp $ loadDest =<< sinkM dest

destGet :: (ImpBuilder m, Emits n) => Dest n -> Atom n -> m n (Dest n)
destGet dest i = liftBuilderImp $ do
  Distinct <- getDistinct
  indexDest (sink dest) (sink i)

destPairUnpack :: Dest n -> (Dest n, Dest n)
destPairUnpack (Con (ConRef (ProdCon [l, r]))) = (l, r)
destPairUnpack d = error $ "Not a pair destination: " ++ show d

_fromDestConsList :: Dest n -> [Dest n]
_fromDestConsList dest = case dest of
  Con (ConRef (ProdCon [h, t])) -> h : _fromDestConsList t
  Con (ConRef (ProdCon []))     -> []
  _ -> error $ "Not a dest cons list: " ++ pprint dest

makeAllocDest :: (ImpBuilder m, Emits n) => AllocType -> Type n -> m n (Dest n)
makeAllocDest allocTy ty = fst <$> makeAllocDestWithPtrs allocTy ty

backend_TODO_DONT_HARDCODE :: Backend
backend_TODO_DONT_HARDCODE = LLVM

curDev_TODO_DONT_HARDCODE :: Device
curDev_TODO_DONT_HARDCODE = CPU

makeAllocDestWithPtrs :: (ImpBuilder m, Emits n)
                      => AllocType -> Type n -> m n (Dest n, [IExpr n])
makeAllocDestWithPtrs allocTy ty = do
  let backend = backend_TODO_DONT_HARDCODE
  let curDev  = curDev_TODO_DONT_HARDCODE
  AbsPtrs absDest ptrDefs <- makeDest (backend, curDev, allocTy) ty
  ptrs <- forM ptrDefs \(DestPtrInfo ptrTy sizeBlock) -> do
    Distinct <- getDistinct
    size <- liftBuilderImp $ emitBlock $ sink sizeBlock
    ptr <- emitAlloc ptrTy =<< fromScalarAtom size
    case ptrTy of
      (Heap _, _) | allocTy == Managed -> extendAllocsToFree ptr
      _ -> return ()
    return ptr
  ptrAtoms <- mapM toScalarAtom ptrs
  dest' <- applyNaryAbs absDest $ map SubstVal ptrAtoms
  return (dest', ptrs)

_copyDest :: (ImpBuilder m, Emits n) => Maybe (Dest n) -> Atom n -> m n (Atom n)
_copyDest maybeDest atom = case maybeDest of
  Nothing   -> return atom
  Just dest -> copyAtom dest atom >> return atom

allocDest :: (ImpBuilder m, Emits n) => Maybe (Dest n) -> Type n -> m n (Dest n)
allocDest maybeDest t = case maybeDest of
  Nothing   -> alloc t
  Just dest -> return dest

type AllocInfo = (Backend, Device, AllocType)

data AllocType = Managed | Unmanaged  deriving (Show, Eq)

chooseAddrSpace :: AllocInfo -> Block n -> AddressSpace
chooseAddrSpace (backend, curDev, allocTy) numel = case allocTy of
  Unmanaged -> Heap mainDev
  Managed | curDev == mainDev -> if isSmall numel then Stack
                                                  else Heap mainDev
          | otherwise -> Heap mainDev
  where mainDev = case backend of
          LLVM      -> CPU
          LLVMMC    -> CPU
          LLVMCUDA  -> GPU
          MLIR      -> error "Shouldn't be compiling to Imp with MLIR backend"
          Interpreter -> error "Shouldn't be compiling to Imp with interpreter backend"

isSmall :: Block n -> Bool
isSmall numel = case numel of
  Block _ Empty (Atom (Con (Lit l))) | getIntLit l <= 256 -> True
  _ -> False

-- TODO: separate these concepts in IFunType?
_deviceFromCallingConvention :: CallingConvention -> Device
_deviceFromCallingConvention cc = case cc of
  CEntryFun         -> CPU
  CInternalFun      -> CPU
  EntryFun _        -> CPU
  FFIFun            -> CPU
  FFIMultiResultFun -> CPU
  MCThreadLaunch    -> CPU
  CUDAKernelLaunch  -> GPU

-- === Determining buffer sizes and offsets using polynomials ===

type IndexStructure = EmptyAbs IdxNest :: E

computeElemCount :: (Emits n, Builder m, MonadIxCache1 m) => IndexStructure n -> m n (Atom n)
computeElemCount (EmptyAbs Empty) =
  -- XXX: this optimization is important because we don't want to emit any decls
  -- in the case that we don't have any indices. The more general path will
  -- still compute `1`, but it might emit decls along the way.
  return $ IdxRepVal 1
computeElemCount idxNest' = do
  let (idxList, idxNest) = indexStructureSplit idxNest'
  listSize <- foldM imul (IdxRepVal 1) =<< forM idxList \ty -> do
    appSimplifiedIxMethod ty simpleIxSize UnitVal
  nestSize <- A.emitCPoly =<< liftImmut (elemCountCPoly idxNest)
  imul listSize nestSize

-- Split the index structure into a prefix of non-dependent index types
-- and a trailing nest of indices that can contain inter-dependencies.
indexStructureSplit :: IndexStructure n -> ([Type n], IndexStructure n)
indexStructureSplit (Abs Empty UnitE) = ([], EmptyAbs Empty)
indexStructureSplit s@(Abs (Nest b rest) UnitE) =
  case hoist b (EmptyAbs rest) of
    HoistFailure _     -> ([], s)
    HoistSuccess rest' -> (binderType b:ans1, ans2)
      where (ans1, ans2) = indexStructureSplit rest'

dceApproxBlock :: Block n -> Block n
dceApproxBlock block@(Block _ decls expr) = case hoist decls expr of
  HoistSuccess expr' -> Block NoBlockAnn Empty expr'
  HoistFailure _     -> block

computeOffset :: forall n m. (Emits n, Builder m, MonadIxCache1 m)
              => IndexStructure n -> [AtomName n] -> m n (Atom n)
computeOffset idxNest' idxs = do
  let (idxList , idxNest ) = indexStructureSplit idxNest'
  let (listIdxs, nestIdxs) = splitAt (length idxList) idxs
  nestOffset   <- rec idxNest nestIdxs
  nestSize     <- computeElemCount idxNest
  listOrds     <- forM listIdxs \i -> do
    ty <- getType i
    appSimplifiedIxMethod ty simpleToOrdinal $ Var i
  -- We don't compute the first size (which we don't need!) to avoid emitting unnecessary decls.
  idxListSizes <- case idxList of
    [] -> return []
    _  -> fmap (IdxRepVal (-1):) $ forM (tail idxList) \ty -> do
      appSimplifiedIxMethod ty simpleIxSize UnitVal
  listOffset   <- fst <$> foldM accumStrided (IdxRepVal 0, nestSize) (reverse $ zip idxListSizes listOrds)
  iadd listOffset nestOffset
  where
   accumStrided (total, stride) (size, i) = (,) <$> (iadd total =<< imul i stride) <*> imul stride size
   -- Recursively process the dependent part of the nest
   rec :: IndexStructure n -> [AtomName n] -> m n (Atom n)
   rec (Abs Empty UnitE) [] = return $ IdxRepVal 0
   rec (Abs (Nest b bs) UnitE) (i:is) = do
     rhsElemCounts <- liftImmut $ refreshBinders b \(b':>_) s -> do
       rest' <- applySubst s $ EmptyAbs bs
       Abs b' <$> elemCountCPoly rest'
     significantOffset <- A.emitCPoly $ A.sumC i rhsElemCounts
     remainingIdxStructure <- applySubst (b@>i) (EmptyAbs bs)
     otherOffsets <- rec remainingIdxStructure is
     iadd significantOffset otherOffsets
   rec _ _ = error "zip error"

emitSimplified
  :: (Emits n, Builder m)
  => (forall l. (Emits l, DExt n l) => BuilderM l (Atom l))
  -> m n (Atom n)
emitSimplified m = emitBlock . dceApproxBlock =<< buildBlockSimplified m

elemCountCPoly :: (EnvExtender m, EnvReader m, Immut n, Fallible1 m, MonadIxCache1 m)
               => IndexStructure n -> m n (A.ClampPolynomial n)
elemCountCPoly (Abs bs UnitE) = case bs of
  Empty -> return $ A.liftPoly $ A.emptyMonomial
  Nest b rest -> do
    -- TODO: Use the simplified version here!
    sizeBlock <- liftBuilder $ buildBlock $ emitSimplified $ indexSetSize $ sink $ binderType b
    msize <- A.blockAsCPoly sizeBlock
    case msize of
      Just size -> do
        rhsElemCounts <- refreshBinders b \(b':>_) s -> do
          rest' <- applySubst s $ Abs rest UnitE
          Abs b' <$> elemCountCPoly rest'
        withFreshBinder NoHint IdxRepTy \b' -> do
          let sumPoly = A.sumC (binderName b') (sink rhsElemCounts)
          return $ A.psubst (Abs b' sumPoly) size
      _ -> throw NotImplementedErr $
        "Algebraic simplification failed to model index computations: " ++ pprint sizeBlock

-- === Imp IR builder ===

class (EnvReader m, EnvExtender m, Fallible1 m, MonadIxCache1 m)
       => ImpBuilder (m::MonadKind1) where
  emitMultiReturnInstr :: Emits n => ImpInstr n -> m n [IExpr n]
  buildScopedImp
    :: (SinkableE e, Immut n)
    => (forall l. (Emits l, Ext n l, Distinct l) => m l (e l))
<<<<<<< HEAD
    -> m n (Abs (Nest ImpDecl) e n)
=======
    -> m n (DistinctAbs (Nest ImpDecl) e n)
  extendAllocsToFree :: Mut n => IExpr n -> m n ()
>>>>>>> fd332853

type ImpBuilder2 (m::MonadKind2) = forall i. ImpBuilder (m i)

withFreshIBinder
  :: (Immut n, ImpBuilder m)
  => NameHint -> IType
  -> (forall l. (Immut l, Distinct l, Ext n l) => IBinder n l -> m l a)
  -> m n a
withFreshIBinder hint ty cont = do
  withFreshBinder hint (MiscBound $ BaseTy ty) \b ->
    cont $ IBinder b ty

emitCall :: (Emits n, ImpBuilder m)
         => NaryPiType n -> ImpFunName n -> [Atom n] -> m n (Atom n)
emitCall piTy f xs = do
  AbsPtrs absDest ptrDefs <- makeNaryLamDest piTy
  ptrs <- forM ptrDefs \(DestPtrInfo ptrTy sizeBlock) -> do
    Distinct <- getDistinct
    size <- liftBuilderImp $ emitBlock $ sink sizeBlock
    emitAlloc ptrTy =<< fromScalarAtom size
  ptrAtoms <- mapM toScalarAtom ptrs
  dest <- applyNaryAbs absDest $ map SubstVal ptrAtoms
  resultDest <- storeArgDests dest xs
  _ <- emitMultiReturnInstr $ ICall f ptrs
  destToAtom resultDest

buildImpFunction
  :: ( Immut n, ImpBuilder m )
  => CallingConvention
  -> [(NameHint, IType)]
  -> (forall l. (Emits l, DExt n l) => [AtomName l] -> m l [IExpr l])
  -> m n (ImpFunction n)
buildImpFunction cc argHintsTys body = do
  Abs bs (Abs decls (ListE results)) <-
    buildImpNaryAbs argHintsTys \vs -> ListE <$> body vs
  let resultTys = map getIType results
  let impFun = IFunType cc (map snd argHintsTys) resultTys
  return $ ImpFunction impFun $ Abs bs $ ImpBlock decls results

buildImpNaryAbs
  :: ( Immut n, ImpBuilder m
     , SinkableE e, HasNamesE e, SubstE Name e, HoistableE e)
  => [(NameHint, IType)]
  -> (forall l. (Emits l, DExt n l) => [AtomName l] -> m l (e l))
  -> m n (Abs (Nest IBinder) (Abs (Nest ImpDecl) e) n)
buildImpNaryAbs [] cont = do
  Distinct <- getDistinct
  Abs Empty <$> buildScopedImp (cont [])
buildImpNaryAbs ((hint,ty) : rest) cont = do
  withFreshIBinder hint ty \b -> do
    ab <- buildImpNaryAbs rest \vs -> do
      v <- sinkM $ binderName b
      cont (v : vs)
    Abs bs body <- return ab
    return $ Abs (Nest b bs) body

emitInstr :: (ImpBuilder m, Emits n) => ImpInstr n -> m n (IExpr n)
emitInstr instr = do
  xs <- emitMultiReturnInstr instr
  case xs of
    [x] -> return x
    _ -> error "unexpected numer of return values"

emitStatement :: (ImpBuilder m, Emits n) => ImpInstr n -> m n ()
emitStatement instr = do
  xs <- emitMultiReturnInstr instr
  case xs of
    [] -> return ()
    _ -> error "unexpected numer of return values"

emitAlloc :: (ImpBuilder m, Emits n) => PtrType -> IExpr n -> m n (IExpr n)
emitAlloc (addr, ty) n = emitInstr $ Alloc addr ty n

buildBinOp :: (ImpBuilder m, Emits n)
           => (forall l. (Emits l, DExt n l) => Atom l -> Atom l -> BuilderM l (Atom l))
           -> IExpr n -> IExpr n -> m n (IExpr n)
buildBinOp f x y = fromScalarAtom =<< liftBuilderImp do
  Distinct <- getDistinct
  x' <- toScalarAtom $ sink x
  y' <- toScalarAtom $ sink y
  f x' y'

iaddI :: (ImpBuilder m, Emits n) => IExpr n -> IExpr n -> m n (IExpr n)
iaddI = buildBinOp iadd

_isubI :: (ImpBuilder m, Emits n) => IExpr n -> IExpr n -> m n (IExpr n)
_isubI = buildBinOp isub

_imulI :: (ImpBuilder m, Emits n) => IExpr n -> IExpr n -> m n (IExpr n)
_imulI = buildBinOp imul

_idivI :: (ImpBuilder m, Emits n) => IExpr n -> IExpr n -> m n (IExpr n)
_idivI = buildBinOp idiv

_iltI :: (ImpBuilder m, Emits n) => IExpr n -> IExpr n -> m n (IExpr n)
_iltI = buildBinOp ilt

_ieqI :: (ImpBuilder m, Emits n) => IExpr n -> IExpr n -> m n (IExpr n)
_ieqI = buildBinOp ieq

_bandI :: (ImpBuilder m, Emits n) => IExpr n -> IExpr n -> m n (IExpr n)
_bandI x y = emitInstr $ IPrimOp $ ScalarBinOp BAnd x y

impOffset :: (ImpBuilder m, Emits n) => IExpr n -> IExpr n -> m n (IExpr n)
impOffset ref off = emitInstr $ IPrimOp $ PtrOffset ref off

cast :: (ImpBuilder m, Emits n) => IExpr n -> BaseType -> m n (IExpr n)
cast x bt = emitInstr $ ICastOp bt x

load :: (ImpBuilder m, Emits n) => IExpr n -> m n (IExpr n)
load x = emitInstr $ IPrimOp $ PtrLoad x

-- === Atom <-> IExpr conversions ===

fromScalarAtom :: HasCallStack => EnvReader m => Atom n -> m n (IExpr n)
fromScalarAtom atom = case atom of
  Var v -> do
    ~(BaseTy b) <- getType $ Var v
    return $ IVar v b
  Con (Lit x) -> return $ ILit x
  _ -> error $ "Expected scalar, got: " ++ pprint atom

toScalarAtom :: EnvReader m => IExpr n -> m n (Atom n)
toScalarAtom ie = case ie of
  ILit l   -> return $ Con $ Lit l
  IVar v _ -> return $ Var v

-- === Type classes ===

-- TODO: we shouldn't need the rank-2 type here because ImpBuilder and Builder
-- are part of the same conspiracy.
liftBuilderImp :: (Emits n, ImpBuilder m, SubstE AtomSubstVal e, SinkableE e)
               => (forall l. (Emits l, DExt n l) => BuilderM l (e l))
               -> m n (e n)
liftBuilderImp cont = do
  Abs decls result <- liftBuilder $ liftImmut $ buildScoped cont
  runSubstReaderT idSubst $ translateDeclNest decls $ substM result

-- TODO: should we merge this with `liftBuilderImp`? Not much harm in
-- simplifying even if it's not needed.
liftBuilderImpSimplify
  :: (Emits n, ImpBuilder m)
  => (forall l. (Emits l, DExt n l) => BuilderM l (Atom l))
  -> m n (Atom n)
liftBuilderImpSimplify cont = do
  block <- dceApproxBlock <$> liftSimplifyM do
    block <- liftBuilder $ buildBlock cont
    buildBlock $ simplifyBlock block
  runSubstReaderT idSubst $ translateBlock Nothing block

appSimplifiedIxMethodImp
  :: (Emits n, ImpBuilder m)
  => Type n -> (SimpleIxInstance n -> Abs (Nest Decl) LamExpr n)
  -> Atom n -> m n (Atom n)
appSimplifiedIxMethodImp ty method x = do
  -- TODO: Is this safe? Shouldn't I use x' here? It errors then!
  Abs decls f <- method <$> simplifiedIxInstance ty
  let decls' = decls
  case f of
    LamExpr fx' fb' ->
      runSubstReaderT idSubst $ translateDeclNest decls' $
        extendSubst (fx'@>SubstVal x) $ translateBlock Nothing fb'

intToIndexImp :: (ImpBuilder m, Emits n) => Type n -> IExpr n -> m n (Atom n)
intToIndexImp ty i =
  appSimplifiedIxMethodImp ty simpleUnsafeFromOrdinal =<< toScalarAtom i

indexToIntImp :: (ImpBuilder m, Emits n) => Atom n -> m n (IExpr n)
indexToIntImp idx = do
  ty <- getType idx
  fromScalarAtom =<< appSimplifiedIxMethodImp ty simpleToOrdinal  idx

indexSetSizeImp :: (ImpBuilder m, Emits n) => Type n -> m n (IExpr n)
indexSetSizeImp ty = do
  fromScalarAtom =<< appSimplifiedIxMethodImp ty simpleIxSize UnitVal

-- === type checking imp programs ===

impFunType :: ImpFunction n -> IFunType
impFunType (ImpFunction ty _) = ty
impFunType (FFIFunction ty _) = ty

getIType :: IExpr n -> IType
getIType (ILit l) = litType l
getIType (IVar _ ty) = ty

impInstrTypes :: EnvReader m => ImpInstr n -> m n [IType]
impInstrTypes instr = case instr of
  IPrimOp op      -> return [impOpType op]
  ICastOp t _     -> return [t]
  Alloc a ty _    -> return [PtrType (a, ty)]
  Store _ _       -> return []
  Free _          -> return []
  IThrowError     -> return []
  MemCopy _ _ _   -> return []
  IFor _ _ _      -> return []
  IWhile _        -> return []
  ICond _ _ _     -> return []
  ILaunch _ _ _   -> return []
  ISyncWorkgroup  -> return []
  IQueryParallelism _ _ -> return [IIdxRepTy, IIdxRepTy]
  ICall f _ -> do
    IFunType _ _ resultTys <- impFunType <$> lookupImpFun f
    return resultTys

-- TODO: reuse type rules in Type.hs
impOpType :: IPrimOp n -> IType
impOpType pop = case pop of
  ScalarBinOp op x y -> ignoreExcept $ checkBinOp op (getIType x) (getIType y)
  ScalarUnOp  op x   -> ignoreExcept $ checkUnOp  op (getIType x)
  VectorBinOp op x y -> ignoreExcept $ checkBinOp op (getIType x) (getIType y)
  Select  _ x  _     -> getIType x
  VectorPack xs      -> Vector ty  where Scalar ty = getIType $ head xs
  VectorIndex x _    -> Scalar ty  where Vector ty = getIType x
  PtrLoad ref        -> ty  where PtrType (_, ty) = getIType ref
  PtrOffset ref _    -> PtrType (addr, ty)  where PtrType (addr, ty) = getIType ref
  OutputStreamPtr -> hostPtrTy $ hostPtrTy $ Scalar Word8Type
    where hostPtrTy ty = PtrType (Heap CPU, ty)
  _ -> unreachable
  where unreachable = error $ "Not allowed in Imp IR: " ++ show pop

instance CheckableE ImpFunction where
  checkE = substM -- TODO!<|MERGE_RESOLUTION|>--- conflicted
+++ resolved
@@ -121,47 +121,24 @@
       => Imper (m::MonadKind2) where
 
 instance EnvReader ImpM where
-<<<<<<< HEAD
-  unsafeGetEnv = ImpM $ lift11 $ getOutMapInplaceT
+  unsafeGetEnv = ImpM $ lift11 $ lift11 $ getOutMapInplaceT
 
 instance EnvExtender ImpM where
-  refreshAbs ab cont = ImpM $ ScopedT1 \s ->
-    liftM (,s) $ refreshAbs ab \b e ->
-      flip runScopedT1 (sink s) $ runImpM' $ cont b e
-=======
-  getEnv = ImpM $ lift11 $ lift11 $ getOutMapInplaceT
-
-instance EnvExtender ImpM where
-  extendEnv frag cont = ImpM $ ScopedT1 \s -> WriterT1 $ WriterT $
-    liftM (,ListE []) $ fmap (,s) $
-      extendInplaceTLocal (\bindings -> extendOutMap bindings frag) $
-        withExtEvidence (toExtEvidence frag) do
-          (result, ptrs) <- runWriterT1 $ flip runScopedT1 (sink s) $ runImpM' cont
-          case ptrs of
-            ListE [] -> return result
-            _ -> error "shouldn't be able to emit pointers without `Mut`"
->>>>>>> fd332853
+  refreshAbs ab cont = ImpM $ ScopedT1 \s -> lift11 $
+    liftM (,s) $ refreshAbs ab \b e -> do
+      (result, ptrs) <- runWriterT1 $ flip runScopedT1 (sink s) $ runImpM' $ cont b e
+      case ptrs of
+        ListE [] -> return result
+        _ -> error "shouldn't be able to emit pointers without `Mut`"
 
 instance ImpBuilder ImpM where
   emitMultiReturnInstr instr = do
     tys <- impInstrTypes instr
-<<<<<<< HEAD
-    ListE vs <- ImpM $ ScopedT1 \s -> do
+    ListE vs <- ImpM $ ScopedT1 \s -> lift11 do
       Abs bs vs <- return $ newNames $ map (const "v") tys
       let impBs = makeImpBinders bs tys
       let decl = ImpLet impBs instr
       liftM (,s) $ extendInplaceT $ Abs (Nest decl Empty) vs
-=======
-    ListE vs <- ImpM $ ScopedT1 \s -> lift11 $
-      (,s) <$> extendInplaceT do
-        scope <- getScope
-        let hints = map (const "v") tys
-        withManyFresh hints scope \bs -> do
-          let vs = nestToList (sink . nameBinderName) bs
-          let impBs = makeImpBinders bs tys
-          let decl = ImpLet impBs $ sink instr
-          return $ DistinctAbs (Nest decl Empty) (ListE vs)
->>>>>>> fd332853
     return $ zipWith IVar vs tys
     where
      makeImpBinders :: Nest (NameBinder AtomNameC) n l -> [IType] -> Nest IBinder n l
@@ -189,29 +166,15 @@
 
 instance ImpBuilder m => Imper (SubstReaderT AtomSubstVal m)
 
-<<<<<<< HEAD
 liftImpM :: EnvReader m => SubstImpM n n a -> m n a
 liftImpM cont = do
   env <- unsafeGetEnv
   Distinct <- getDistinct
   withImmutEvidence (toImmutEvidence env) $
-    case runHardFail $ runInplaceT env $
+    case runHardFail $ runInplaceT env $ runWriterT1 $
            flip runScopedT1 mempty $ runImpM' $ runSubstReaderT idSubst $ cont of
-      (Empty, result) -> return result
+      (Empty, (result, ListE [])) -> return result
       _ -> error "shouldn't be possible because of `Emits` constraint"
-=======
-runImpM
-  :: Distinct n
-  => Env n
-  -> (Immut n => SubstImpM n n (e n))
-  -> e n
-runImpM bindings cont =
-  withImmutEvidence (toImmutEvidence bindings) $
-    case runHardFail $ runInplaceT bindings $ runWriterT1 $
-      flip runScopedT1 mempty $ runImpM' $ runSubstReaderT idSubst $ cont of
-        (Empty, (result, ListE [])) -> result
-        _ -> error "shouldn't be possible because of `Emits` constraint"
->>>>>>> fd332853
 
 -- === the actual pass ===
 
@@ -1333,12 +1296,8 @@
   buildScopedImp
     :: (SinkableE e, Immut n)
     => (forall l. (Emits l, Ext n l, Distinct l) => m l (e l))
-<<<<<<< HEAD
     -> m n (Abs (Nest ImpDecl) e n)
-=======
-    -> m n (DistinctAbs (Nest ImpDecl) e n)
   extendAllocsToFree :: Mut n => IExpr n -> m n ()
->>>>>>> fd332853
 
 type ImpBuilder2 (m::MonadKind2) = forall i. ImpBuilder (m i)
 
