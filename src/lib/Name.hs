-- Copyright 2021 Google LLC
--
-- Use of this source code is governed by a BSD-style
-- license that can be found in the LICENSE file or at
-- https://developers.google.com/open-source/licenses/bsd

{-# LANGUAGE UndecidableInstances #-}
{-# LANGUAGE AllowAmbiguousTypes #-}
{-# LANGUAGE MagicHash #-}

module Name (
  Name (..), RawName, freshRawName,
  S (..), C (..), (<.>), SubstFrag (..), NameBinder (..),
  SubstReader (..), FromName (..), Distinct, DExt,
  Ext, ExtEvidence, ProvesExt (..), withExtEvidence, getExtEvidence,
  Subst (..), idSubst, idSubstFrag, newSubst, envFromFrag, traverseSubstFrag,
  WithScope (..), extendRenamer, ScopeReader (..), ScopeExtender (..),
  Scope (..), ScopeFrag (..), SubstE (..), SubstB (..),
  SubstV, InplaceT (..), extendInplaceT, extendInplaceTLocal,
  extendTrivialInplaceT, getOutMapInplaceT, runInplaceT,
  E, B, V, HasNamesE, HasNamesB, BindsNames (..), HasScope (..), RecSubstFrag (..), RecSubst (..),
  lookupTerminalSubstFrag,
  BindsOneName (..), BindsAtMostOneName (..), BindsNameList (..), (@@>),
  Abs (..), Nest (..), RNest (..), unRNest, NonEmptyNest (..), nonEmptyToNest,
  PairB (..), UnitB (..),
  IsVoidS (..), UnitE (..), VoidE, PairE (..), toPairE, fromPairE,
  ListE (..), ComposeE (..), MapE (..), NonEmptyListE (..),
  EitherE (..), LiftE (..), EqE, EqB, OrdE, OrdB, VoidB,
  EitherB (..), BinderP (..),
  LiftB, pattern LiftB,
  HashMapE (..), HashableE, nestToNames,
  MaybeE, fromMaybeE, toMaybeE, pattern JustE, pattern NothingE, MaybeB,
  pattern JustB, pattern NothingB,
  toConstAbs, toConstAbsPure, PrettyE, PrettyB, ShowE, ShowB,
  runScopeReaderT, runScopeReaderM, runSubstReaderT, liftSubstReaderT,
  liftScopeReaderT, liftScopeReaderM,
  ScopeReaderT (..), SubstReaderT (..),
  lookupSubstM, dropSubst, extendSubst, fmapNames, fmapNamesM, traverseNames,
  MonadKind, MonadKind1, MonadKind2,
  Monad1, Monad2, Fallible1, Fallible2, Catchable1, Catchable2, Monoid1,
  MonadIO1, MonadIO2,
  CtxReader1, CtxReader2, MonadFail1, MonadFail2, Alternative1, Alternative2,
  Searcher1, Searcher2, ScopeReader2, ScopeExtender2,
  applyAbs, applySubst, applyNaryAbs, ZipSubstReader (..), alphaEqTraversable,
  checkAlphaEq, alphaEq, alphaEqPure,
  AlphaEq, AlphaEqE (..), AlphaEqB (..), AlphaEqV, ConstE (..),
  AlphaHashableE (..), AlphaHashableB (..), EKey (..), EMap (..), ESet,
  lookupEMap, eMapSingleton, eSetSingleton, eMapToList, eSetToList,
  eMapFromList, eSetFromList,
  SinkableE (..), SinkableB (..), SinkableV, SinkingCoercion,
  withFreshM, sink, sinkList, sinkM, (!), (<>>), withManyFresh, refreshAbsPure,
  lookupSubstFrag, lookupSubstFragRaw,
  EmptyAbs, pattern EmptyAbs, NaryAbs, SubstVal (..),
  fmapNest, forEachNestItem, forEachNestItemM,
  substM, ScopedSubstReader, runScopedSubstReader,
  HasNameHint (..), NameHint, noHint, Color (..),
  GenericE (..), GenericB (..),
  EitherE2, EitherE3, EitherE4, EitherE5, EitherE6 (..),
  splitNestAt, joinNest, joinRNest, nestLength, nestToList, binderAnn,
  OutReaderT (..), OutReader (..), runOutReaderT,
  ExtWitness (..),
  toSubstPairs, fromSubstPairs, SubstPair (..),
  InFrag (..), InMap (..), OutFrag (..), OutMap (..), ExtOutMap (..),
  hoist, hoistToTop, sinkFromTop, fromConstAbs, exchangeBs, HoistableE (..),
  HoistExcept (..), liftHoistExcept', liftHoistExcept, abstractFreeVars, abstractFreeVar,
  abstractFreeVarsNoAnn,
  WithRenamer (..), ignoreHoistFailure,
  HoistableB (..), HoistableV, withScopeFromFreeVars, canonicalizeForPrinting,
  ClosedWithScope (..),
  WrapE (..), WrapB (..),
  DistinctEvidence (..), withSubscopeDistinct, tryAsColor, withFresh,
  newName, newNameM, newNames,
  unsafeCoerceE, unsafeCoerceB, ColorsEqual (..), eqColorRep,
  sinkR, fmapSubstFrag, catRecSubstFrags, extendRecSubst,
  freeVarsList, isFreeIn, anyFreeIn, todoSinkableProof,
  locallyMutableInplaceT, liftBetweenInplaceTs, toExtWitness,
  updateSubstFrag, nameSetToList, toNameSet, absurdExtEvidence,
  Mut, fabricateDistinctEvidence,
  MonadTrans1 (..), collectGarbage,
  ) where

import Prelude hiding (id, (.))
import Control.Category
import Control.Applicative
import Control.Monad.Identity
import Control.Monad.Except hiding (Except)
import Control.Monad.Reader
import Control.Monad.Writer.Strict
import Control.Monad.State.Strict
import qualified Data.HashMap.Strict as HM
import qualified Data.Map.Strict as M
import Data.Bits
import Data.Functor ((<&>))
import Data.Foldable (toList)
import Data.Maybe (catMaybes)
import Data.Hashable
import Data.Kind (Type)
import Data.Function ((&))
import Data.List.NonEmpty (NonEmpty (..))
import Data.Text.Prettyprint.Doc  hiding (nest)
import GHC.Stack
import GHC.Exts (Constraint, dataToTag#, tagToEnum#, Int(..))
import qualified GHC.Exts as GHC.Exts
import GHC.Generics (Generic (..), Rep)
import Data.Store.Internal

import qualified Unsafe.Coerce as TrulyUnsafe

import RawName ( RawNameMap, RawName, NameHint, HasNameHint (..)
               , freshRawName, rawNameFromHint, rawNames, noHint)
import qualified RawName as R
import Util (zipErr, onFst, onSnd, transitiveClosure)
import Err

-- === category-like classes for envs, scopes etc ===

data Subst v i o where
  Subst :: (forall c. Color c => Name c hidden -> v c o)
        -> SubstFrag v hidden i o
        -> Subst v i o
  -- This is a compact, but unsafe representation of a substitution
  -- that maps every input name `n` to `fromName n` (though realization
  -- of this often requires sticking `unsafeCoerceE` to cast from i to o).
  UnsafeMakeIdentitySubst :: FromName v => Subst v i o

tryApplyIdentitySubst :: Subst v i o -> e i -> Maybe (e o)
tryApplyIdentitySubst s e = case s of
  Subst _ _ -> Nothing
  UnsafeMakeIdentitySubst -> Just $ unsafeCoerceE e

newSubst :: (forall c. Color c => Name c i -> v c o) -> Subst v i o
newSubst f = Subst f emptyInFrag

envFromFrag :: SubstFrag v VoidS i o -> Subst v i o
envFromFrag frag = Subst absurdNameFunction frag

idSubst :: forall v n. FromName v => Subst v n n
idSubst = UnsafeMakeIdentitySubst

idSubstFrag :: (BindsNames b, FromName v) => b n l -> SubstFrag v n l l
idSubstFrag b =
  scopeFragToSubstFrag (\v -> fromName $ sinkR v) (toScopeFrag b)

infixl 9 !
(!) :: Color c => Subst v i o -> Name c i -> v c o
(!) (Subst f env) name =
  case lookupSubstFragProjected env name of
    Left name' -> f name'
    Right val -> val
(!) UnsafeMakeIdentitySubst name = fromName $ unsafeCoerceE name

infixl 1 <.>
(<.>) :: InFrag envFrag => envFrag i1 i2 o -> envFrag i2 i3 o -> envFrag i1 i3 o
(<.>) = catInFrags
{-# INLINE (<.>) #-}

infixl 1 <>>
(<>>) :: InMap env envFrag => env i o -> envFrag i i' o -> env i' o
(<>>) = extendInMap
{-# INLINE (<>>) #-}

class InFrag (envFrag :: S -> S -> S -> *) where
  emptyInFrag :: envFrag i i o
  catInFrags  :: envFrag i1 i2 o -> envFrag i2 i3 o -> envFrag i1 i3 o

class InMap (env :: S -> S -> *) (envFrag :: S -> S -> S -> *) | env -> envFrag where
  emptyInMap :: env VoidS o
  extendInMap :: env i o -> envFrag i i' o -> env i' o

class (SinkableB scopeFrag, BindsNames scopeFrag) => OutFrag (scopeFrag :: S -> S -> *) where
  emptyOutFrag :: scopeFrag n n
  -- The scope is here because solver subst concatenation needs it
  -- TODO: Removing the scope argument would let us implement a faster Applicative for InplaceT!
  catOutFrags  :: Distinct n3 => Scope n3 -> scopeFrag n1 n2 -> scopeFrag n2 n3 -> scopeFrag n1 n3

class HasScope scope => OutMap scope where
  emptyOutMap :: scope VoidS

class (OutFrag scopeFrag, OutMap scope)
      => ExtOutMap (scope :: S -> *) (scopeFrag :: S -> S -> *) where
  extendOutMap :: Distinct l => scope n -> scopeFrag n l -> scope l

todoSinkableProof :: a
todoSinkableProof =
  error "This will never be called. But we should really finish these proofs."

instance InMap (Subst v) (SubstFrag v) where
  emptyInMap = newSubst absurdNameFunction
  {-# INLINE emptyInMap #-}
  extendInMap UnsafeMakeIdentitySubst frag'@(UnsafeMakeSubst fragMap) =
    case R.null fragMap of
      True  -> UnsafeMakeIdentitySubst
      False -> Subst (fromName . unsafeCoerceE) frag'
  extendInMap (Subst f frag) frag' = Subst f $ frag <.> frag'
  {-# INLINE extendInMap #-}

instance SinkableB ScopeFrag where
  sinkingProofB _ _ _ = todoSinkableProof

instance OutFrag ScopeFrag where
  emptyOutFrag = id
  {-# INLINE emptyOutFrag #-}
  catOutFrags _ = (>>>)
  {-# INLINE catOutFrags #-}

instance HasScope Scope where
  toScope = id
  {-# INLINE toScope #-}

instance OutMap Scope where
  emptyOutMap = Scope id
  {-# INLINE emptyOutMap #-}

instance ExtOutMap Scope ScopeFrag where
  extendOutMap (Scope scope) frag = Scope $ scope >>> frag
  {-# INLINE extendOutMap #-}

-- outvar version of SubstFrag/Subst, where the query name space and the result name
-- space are the same (thus recursive)
newtype RecSubst      (v::V) o    = RecSubst     { fromRecSubst     :: SubstFrag v VoidS o o } deriving Generic
newtype RecSubstFrag  (v::V) o o' = RecSubstFrag { fromRecSubstFrag :: SubstFrag v o o' o'   } deriving Generic

instance SinkableV v => OutFrag (RecSubstFrag v) where
  emptyOutFrag = RecSubstFrag $ emptyInFrag
  {-# INLINE emptyOutFrag #-}
  catOutFrags _ = catRecSubstFrags
  {-# INLINE catOutFrags #-}

catRecSubstFrags :: (Distinct n3, SinkableV v)
               => RecSubstFrag v n1 n2 -> RecSubstFrag v n2 n3 -> RecSubstFrag v n1 n3
catRecSubstFrags (RecSubstFrag frag1) (RecSubstFrag frag2) = RecSubstFrag $
  withExtEvidence (toExtEvidence (RecSubstFrag frag2)) $
    sink frag1 `catInFrags` frag2

extendRecSubst :: SinkableV v => Distinct l => RecSubst v n -> RecSubstFrag v n l
               -> RecSubst v l
extendRecSubst (RecSubst env) (RecSubstFrag frag) = RecSubst $
  withExtEvidence (toExtEvidence (RecSubstFrag frag)) $
    sink env <.> frag

deriving instance (forall c. Show (v c o')) => Show (RecSubstFrag v o o')

lookupTerminalSubstFrag :: Color c => SubstFrag v VoidS i o -> Name c i -> v c o
lookupTerminalSubstFrag frag name =
  case lookupSubstFragProjected frag name of
    Left name' -> absurdNameFunction name'
    Right val -> val

instance (SinkableB b, BindsNames b) => OutFrag (Nest b) where
  emptyOutFrag = id
  {-# INLINE emptyOutFrag #-}
  catOutFrags _ = (>>>)
  {-# INLINE catOutFrags #-}

instance (SinkableB b, BindsNames b) => OutFrag (RNest b) where
  emptyOutFrag = id
  {-# INLINE emptyOutFrag #-}
  catOutFrags _ = (>>>)
  {-# INLINE catOutFrags #-}

updateSubstFrag :: Color c => Name c i -> v c o -> SubstFrag v VoidS i o
                -> SubstFrag v VoidS i o
updateSubstFrag (UnsafeMakeName v) rhs (UnsafeMakeSubst m) =
  UnsafeMakeSubst $ R.adjust (\(SubstItem f _) -> SubstItem f (unsafeCoerceVC rhs)) v m

-- === monadic type classes for reading and extending envs and scopes ===

data WithScope (e::E) (n::S) where
  WithScope :: (Distinct l, Ext l n) => Scope l -> e l -> WithScope e n

instance SinkableE e => SinkableE (WithScope e) where
  sinkingProofE (fresh::SinkingCoercion n l) (WithScope (scope::Scope h) e) =
    withExtEvidence (sinkingProofE fresh ext) $
      WithScope scope e
    where ext = getExtEvidence :: ExtEvidence h n

class Monad1 m => ScopeReader (m::MonadKind1) where
  unsafeGetScope :: m n (Scope n)
  getDistinct :: m n (DistinctEvidence n)

class ScopeReader m => ScopeExtender (m::MonadKind1) where
  -- We normally use the EnvReader version, `refreshAbs`, but sometime we're
  -- working with raw binders that don't have env information associated with
  -- them, `BindsEnv b`, in which case this makes more sense.
  refreshAbsScope :: (SubstB Name b, SubstE Name e, BindsNames b)
                  => Abs b e n
                  -> (forall l. DExt n l => b n l -> e l -> m l a)
                  -> m n a

class (SinkableV v, Monad2 m) => SubstReader (v::V) (m::MonadKind2) | m -> v where
   getSubst :: m i o (Subst v i o)
   withSubst :: Subst v i' o -> m i' o a -> m i o a

lookupSubstM :: (Color c, SubstReader v m) => Name c i -> m i o (v c o)
lookupSubstM name = (!name) <$> getSubst

dropSubst :: (SubstReader v m, FromName v) => m o o r -> m i o r
dropSubst cont = withSubst idSubst cont
{-# INLINE dropSubst #-}

extendSubst :: SubstReader v m => SubstFrag v i i' o -> m i' o r -> m i o r
extendSubst frag cont = do
  env <- (<>>frag) <$> getSubst
  withSubst env cont
{-# INLINE extendSubst #-}

-- === extending envs with name-only substitutions ===

class FromName (v::V) where
  fromName :: Name c n -> v c n

instance FromName Name where
  fromName = id
  {-# INLINE fromName #-}

instance FromName (SubstVal c v) where
  fromName = Rename
  {-# INLINE fromName #-}

extendRenamer :: (SubstReader v m, FromName v) => SubstFrag Name i i' o -> m i' o r -> m i o r
extendRenamer frag = extendSubst (fmapSubstFrag (const fromName) frag)

-- === common scoping patterns ===

data Abs (binder::B) (body::E) (n::S) where
  Abs :: binder n l -> body l -> Abs binder body n
deriving instance (ShowB b, ShowE e) => Show (Abs b e n)

data Nest (binder::B) (n::S) (l::S) where
  Nest  :: binder n h -> Nest binder h l -> Nest binder n l
  Empty ::                                  Nest binder n n

data RNest (binder::B) (n::S) (l::S) where
  RNest  :: RNest binder n h -> binder h l -> RNest binder n l
  REmpty ::                                   RNest binder n n

unRNest :: RNest b n l -> Nest b n l
unRNest rn = go Empty rn
  where
    go :: Nest b h l -> RNest b n h -> Nest b n l
    go acc = \case
      REmpty     -> acc
      RNest bs b -> go (Nest b acc) bs

data BinderP (c::C) (ann::E) (n::S) (l::S) =
  (:>) (NameBinder c n l) (ann n)
  deriving (Show, Generic)

type EmptyAbs b = Abs b UnitE :: E
pattern EmptyAbs :: b n l -> EmptyAbs b n
pattern EmptyAbs bs = Abs bs UnitE

type NaryAbs (c::C) = Abs (Nest (NameBinder c)) :: E -> E

-- Proof object that a given scope is void
data IsVoidS n where
  IsVoidS :: IsVoidS VoidS

data NonEmptyNest (b::B) (n::S) (l::S) where
  NonEmptyNest :: b n h -> Nest b h l -> NonEmptyNest b n l

nonEmptyToNest :: NonEmptyNest b n l -> Nest b n l
nonEmptyToNest (NonEmptyNest b bs) = Nest b bs

-- === Sinkings and projections ===

class ProvesExt (b :: B) where
  toExtEvidence :: b n l -> ExtEvidence n l

  default toExtEvidence :: BindsNames b => b n l -> ExtEvidence n l
  toExtEvidence b = toExtEvidence $ toScopeFrag b

toExtWitness :: ProvesExt b => b n l -> ExtWitness n l
toExtWitness b = withExtEvidence (toExtEvidence b) ExtW

class ProvesExt b => BindsNames (b :: B) where
  toScopeFrag :: b n l -> ScopeFrag n l

  default toScopeFrag :: (GenericB b, BindsNames (RepB b)) => b n l -> ScopeFrag n l
  toScopeFrag b = toScopeFrag $ fromB b

instance ProvesExt ExtEvidence where
  toExtEvidence = id

instance ProvesExt ScopeFrag
instance BindsNames ScopeFrag where
  toScopeFrag s = s

instance HoistableB ScopeFrag where
  freeVarsB _ = mempty

class HasScope (bindings :: S -> *) where
  -- XXX: this must be O(1)
  toScope :: bindings n -> Scope n

withExtEvidence :: ProvesExt b => b n l -> (Ext n l => a) -> a
withExtEvidence b cont = withExtEvidence' (toExtEvidence b) cont
{-# INLINE withExtEvidence #-}

-- like sink, but uses the ScopeReader monad for its `Distinct` proof
sinkM :: (ScopeReader m, Ext n l, SinkableE e) => e n -> m l (e l)
sinkM e = do
  Distinct <- getDistinct
  return $ sink e
{-# INLINE sinkM #-}

data ExtWitness (n::S) (l::S) where
  ExtW :: Ext n l => ExtWitness n l

instance ProvesExt ExtWitness where
  toExtEvidence ExtW = getExtEvidence

instance SinkableE (ExtWitness n) where
  sinkingProofE :: forall l l'. SinkingCoercion l l' -> ExtWitness n l -> ExtWitness n l'
  sinkingProofE fresh ExtW =
    withExtEvidence (sinkingProofE fresh (getExtEvidence :: ExtEvidence n l)) ExtW

instance Category ExtWitness where
  id = ExtW
  ExtW . ExtW = ExtW

-- XXX: this only (monadically) visits each name once, even if a name has
-- multiple occurrences. So don't use it to count occurrences or anything like
-- that! It's not deliberate. It's just an accident of the implementation, where
-- we gather the (de-duplicated) free names and then traverse them. At some
-- point we may add a monadic traversal to `Subst{E,B}`, which would actually
-- visit each occurrence.
traverseNames
  :: forall v e m i o.
     (SubstE v e, HoistableE e, SinkableE e, FromName v, ScopeReader m)
  => (forall c. Color c => Name c i -> m o (v c o))
  -> e i -> m o (e o)
traverseNames f e = do
  let vs = freeVarsE e
  m <- flip R.traverseWithKey vs \rawName (SubstItem fs _) ->
    interpretColor (substItemColor fs) \(ColorProxy :: ColorProxy c) -> do
      v' <- f (UnsafeMakeName rawName :: Name c i)
      return $ SubstItem fs (unsafeCoerceVC v')
  fmapNamesM (applyTraversed m) e
{-# INLINE traverseNames #-}

applyTraversed :: (FromName v, Color c)
               => RawNameMap (SubstItem v n) -> Name c i -> v c n
applyTraversed m = \((UnsafeMakeName v) :: Name c i) -> case R.lookup v m of
    Just item -> case fromSubstItem item of
      Just val' -> val'
      Nothing -> error "shouldn't happen"
    Nothing -> fromName $ (UnsafeMakeName v :: Name c o)

fmapNames :: (SubstE v e, Distinct o)
          => Scope o -> (forall c. Color c => Name c i -> v c o) -> e i -> e o
fmapNames scope f e = substE (scope, newSubst f) e
{-# INLINE fmapNames #-}

fmapNamesM :: (SubstE v e, SinkableE e, ScopeReader m)
          => (forall c. Color c => Name c i -> v c o)
          -> e i -> m o (e o)
fmapNamesM f e = do
  scope <- unsafeGetScope
  Distinct <- getDistinct
  return $ substE (scope, newSubst f) e
{-# INLINE fmapNamesM #-}

toConstAbs :: (SinkableE e, ScopeReader m, Color c)
           => e n -> m n (Abs (NameBinder c) e n)
toConstAbs body = do
  WithScope scope body' <- addScope body
  withFresh noHint scope \b -> do
    sinkM $ Abs b $ sink body'

toConstAbsPure :: (HoistableE e, SinkableE e, Color c)
               => e n -> (Abs (NameBinder c) e n)
toConstAbsPure e = Abs (UnsafeMakeBinder n) (unsafeCoerceE e)
  where n = freshRawName noHint $ freeVarsE e

-- === type classes for traversing names ===

class FromName v => SubstE (v::V) (e::E) where
  -- TODO: can't make an alias for these constraints because of impredicativity
  substE :: Distinct o => (Scope o, Subst v i o) -> e i -> e o

  default substE :: (GenericE e, SubstE v (RepE e), Distinct o)
                 => (Scope o, Subst v i o) -> e i -> e o
  substE env e = toE $ substE env (fromE e)

class (FromName v, SinkableB b) => SubstB (v::V) (b::B) where
  substB
    :: Distinct o
    => (Scope o, Subst v i o)
    -> b i i'
    -> (forall o'. Distinct o' => (Scope o', Subst v i' o') -> b o o' -> a)
    -> a

  default substB
    :: (GenericB b, SubstB v (RepB b))
    => Distinct o
    => (Scope o, Subst v i o)
    -> b i i'
    -> (forall o'. Distinct o' => (Scope o', Subst v i' o') -> b o o' -> a)
    -> a
  substB env b cont =
    substB env (fromB b) \env' b' ->
      cont env' $ toB b'

class ( FromName substVal, SinkableV v
      , forall c. Color c => SubstE substVal (v c))
      => SubstV (substVal::V) (v::V)

type HasNamesE e = (SubstE Name e, HoistableE e)
type HasNamesB = SubstB Name

instance SubstV Name Name where
instance Color c => SubstE Name (Name c) where
  substE (_, env) name = env ! name

instance (Color c, SinkableV v, FromName v) => SubstB v (NameBinder c) where
  substB (scope, env) b cont = do
    withFresh (getNameHint b) scope \b' -> do
      let scope' = scope `extendOutMap` toScopeFrag b'
      let UnsafeMakeName bn  = binderName b
      let UnsafeMakeName bn' = binderName b'
      let env' = case env of
                   UnsafeMakeIdentitySubst | bn == bn' -> UnsafeMakeIdentitySubst
                   _ -> sink env <>> b @> (fromName $ binderName b')
      cont (scope', env') b'

substM :: (SubstReader v m, ScopeReader2 m, SinkableE e, SubstE v e, FromName v)
       => e i -> m i o (e o)
substM e = do
  env <- getSubst
  case tryApplyIdentitySubst env e of
    Just e' -> return $ e'
    Nothing -> do
      WithScope scope env' <- addScope env
      sinkM $ fmapNames scope (env'!) e
{-# INLINE substM #-}

fromConstAbs :: (BindsNames b, HoistableE e) => Abs b e n -> HoistExcept (e n)
fromConstAbs (Abs b e) = hoist b e

-- === various E-kind and B-kind versions of standard containers and classes ===

type PrettyE e = (forall (n::S)       . Pretty (e n  )) :: Constraint
type PrettyB b = (forall (n::S) (l::S). Pretty (b n l)) :: Constraint

type ShowE e = (forall (n::S)       . Show (e n  )) :: Constraint
type ShowB b = (forall (n::S) (l::S). Show (b n l)) :: Constraint

type EqE e = (forall (n::S)       . Eq (e n  )) :: Constraint
type EqB b = (forall (n::S) (l::S). Eq (b n l)) :: Constraint

type OrdE e = (forall (n::S)       . Ord (e n  )) :: Constraint
type OrdB b = (forall (n::S) (l::S). Ord (b n l)) :: Constraint

type HashableE (e::E) = forall n. Hashable (e n)

data UnitE (n::S) = UnitE
     deriving (Show, Eq, Generic)

data VoidE (n::S)
     deriving (Generic)

data PairE (e1::E) (e2::E) (n::S) = PairE (e1 n) (e2 n)
     deriving (Show, Eq, Generic)

fromPairE :: PairE e1 e2 n -> (e1 n, e2 n)
fromPairE (PairE x y) = (x, y)

toPairE :: (e1 n, e2 n) -> PairE e1 e2 n
toPairE (x, y) = (PairE x y)

data EitherE (e1::E) (e2::E) (n::S) = LeftE (e1 n) | RightE (e2 n)
     deriving (Show, Eq, Generic)

newtype ListE (e::E) (n::S) = ListE { fromListE :: [e n] }
        deriving (Show, Eq, Generic)

newtype MapE (k::E) (v::E) (n::S) = MapE { fromMapE :: M.Map (k n) (v n) }
                                    deriving (Semigroup, Monoid)

newtype HashMapE (k::E) (v::E) (n::S) =
  HashMapE { fromHashMapE :: HM.HashMap (k n) (v n) }
  deriving (Semigroup, Monoid, Show)

newtype NonEmptyListE (e::E) (n::S) = NonEmptyListE { fromNonEmptyListE :: NonEmpty (e n)}
        deriving (Show, Eq, Generic)

newtype LiftE (a:: *) (n::S) = LiftE { fromLiftE :: a }
        deriving (Show, Eq, Generic, Monoid, Semigroup)

newtype ComposeE (f :: * -> *) (e::E) (n::S) =
  ComposeE { fromComposeE :: (f (e n)) }
  deriving (Show, Eq, Generic)

data UnitB (n::S) (l::S) where
  UnitB :: UnitB n n
deriving instance Show (UnitB n l)

data VoidB (n::S) (l::S) deriving (Generic)

data PairB (b1::B) (b2::B) (n::S) (l::S) where
  PairB :: b1 n l' -> b2 l' l -> PairB b1 b2 n l
deriving instance (ShowB b1, ShowB b2) => Show (PairB b1 b2 n l)

data EitherB (b1::B) (b2::B) (n::S) (l::S) =
   LeftB  (b1 n l)
 | RightB (b2 n l)
   deriving (Show, Eq, Generic)

-- The constant function of kind `V`
newtype ConstE (const::E) (ignored::C) (n::S) = ConstE (const n)
        deriving (Show, Eq, Generic)
type UnitV = ConstE UnitE
pattern UnitV :: UnitV c n
pattern UnitV = ConstE UnitE

type MaybeE e = EitherE e UnitE

fromMaybeE :: MaybeE e n -> Maybe (e n)
fromMaybeE (RightE UnitE) = Nothing
fromMaybeE (LeftE e)      = Just e

toMaybeE :: Maybe (e n) -> MaybeE e n
toMaybeE Nothing  = RightE UnitE
toMaybeE (Just e) = LeftE e

pattern JustE :: e n -> MaybeE e n
pattern JustE e = LeftE e

pattern NothingE :: MaybeE e n
pattern NothingE = RightE UnitE

type MaybeB b = EitherB b UnitB

pattern JustB :: b n l -> MaybeB b n l
pattern JustB b = LeftB b

pattern NothingB :: () => (n ~ l) => MaybeB b n l
pattern NothingB = RightB UnitB

data LiftB (e::E) (n::S) (l::S) where
  LiftB :: e n -> LiftB e n n

-- === variant of Generic suited for E-kind and B-kind things ===

class GenericE (e::E) where
  type RepE e :: S -> Type
  fromE :: e n -> RepE e n
  toE   :: RepE e n -> e n

class GenericB (b::B) where
  type RepB b :: S -> S -> Type
  fromB :: b n l -> RepB b n l
  toB   :: RepB b n l -> b n l

newtype WrapE (e::E) (n::S) = WrapE { fromWrapE :: e n }
newtype WrapB (b::B) (n::S) (l::S) = WrapB { fromWrapB :: b n l}

instance (GenericE e, Generic (RepE e n)) => Generic (WrapE e n) where
  type Rep (WrapE e n) = Rep (RepE e n)
  from e = from $ fromE $ fromWrapE e
  to e = WrapE $ toE $ to e

instance (GenericB b, Generic (RepB b n l)) => Generic (WrapB b n l) where
  type Rep (WrapB b n l) = Rep (RepB b n l)
  from b = from $ fromB $ fromWrapB b
  to b = WrapB $ toB $ to b

-- -- === various convenience utilities ===

infixr 7 @>
class BindsAtMostOneName (b::B) (c::C) | b -> c where
  (@>) :: b i i' -> v c o -> SubstFrag v i i' o

class BindsAtMostOneName (b::B) (c::C)
  =>  BindsOneName (b::B) (c::C) | b -> c where
  binderName :: b i i' -> Name c i'

instance Color c => ProvesExt  (NameBinder c) where

instance Color c => BindsAtMostOneName (NameBinder c) c where
  b @> x = singletonSubst b x
  {-# INLINE (@>) #-}

instance Color c => BindsOneName (NameBinder c) c where
  binderName (UnsafeMakeBinder v) = UnsafeMakeName v
  {-# INLINE binderName #-}

instance Color c => BindsAtMostOneName (BinderP c ann) c where
  (b:>_) @> x = b @> x
  {-# INLINE (@>) #-}

instance Color c => BindsOneName (BinderP c ann) c where
  binderName (b:>_) = binderName b
  {-# INLINE binderName #-}

infixr 7 @@>
(@@>) :: (Foldable f, BindsNameList b c) => b i i' -> f (v c o) -> SubstFrag v i i' o
(@@>) bs xs = bindNameList bs (toList xs)

class BindsNameList (b::B) (c::C) | b -> c where
  bindNameList :: b i i' -> [v c o] -> SubstFrag v i i' o

instance BindsAtMostOneName b c => BindsNameList (Nest b) c where
  bindNameList Empty [] = emptyInFrag
  bindNameList (Nest b rest) (x:xs) = b@>x <.> bindNameList rest xs
  bindNameList _ _ = error "length mismatch"

instance GenericB (NonEmptyNest b) where
  type RepB (NonEmptyNest b) = PairB b (Nest b)
  fromB (NonEmptyNest b bs) = PairB b bs
  toB   (PairB b bs) = NonEmptyNest b bs

instance BindsAtMostOneName b c => BindsNameList (NonEmptyNest b) c where
  bindNameList (NonEmptyNest b bs) (x:xs) = b@>x <.> bindNameList bs xs
  bindNameList _ _ = error "length mismatch"

instance BindsNames b => ProvesExt  (NonEmptyNest b)
instance BindsNames b => BindsNames (NonEmptyNest b)
instance HoistableB b => HoistableB (NonEmptyNest b)
instance SinkableB  b => SinkableB  (NonEmptyNest b)
instance (BindsNames b, SinkableV v, SubstB v b) => SubstB v (NonEmptyNest b)

applySubst :: (ScopeReader m, SubstE v e, SinkableE e, SinkableV v, FromName v)
           => Ext h o
           => SubstFrag v h i o -> e i -> m o (e o)
applySubst substFrag x = do
  Distinct <- getDistinct
  let fullSubst = sink idSubst <>> substFrag
  case tryApplyIdentitySubst fullSubst x of
    Just x' -> return x'
    Nothing -> do
      WithScope scope fullSubst' <- addScope fullSubst
      sinkM $ fmapNames scope (fullSubst' !) x
{-# INLINE applySubst #-}

applyAbs :: ( SinkableV v, SinkableE e
            , FromName v, ScopeReader m, BindsOneName b c, SubstE v e)
         => Abs b e n -> v c n -> m n (e n)
applyAbs (Abs b body) x = applySubst (b@>x) body
{-# INLINE applyAbs #-}

applyNaryAbs :: ( SinkableV v, FromName v, ScopeReader m, BindsNameList b c, SubstE v e
                , SubstB v b, SinkableE e)
             => Abs b e n -> [v c n] -> m n (e n)
applyNaryAbs (Abs bs body) xs = applySubst (bs @@> xs) body
{-# INLINE applyNaryAbs #-}

lookupSubstFragProjected :: Color c => SubstFrag v i i' o -> Name c i'
                         -> Either (Name c i) (v c o)
lookupSubstFragProjected (UnsafeMakeSubst s) (UnsafeMakeName rawName) =
  case R.lookup rawName s of
    Just d -> case fromSubstItem d of
      Nothing -> error "Wrong name color (should never happen)"
      Just x -> Right $ x
    _ -> Left $ UnsafeMakeName rawName

fromSubstPairs :: Nest (SubstPair v o) i i' -> SubstFrag v i i' o
fromSubstPairs Empty = emptyInFrag
fromSubstPairs (Nest (SubstPair (UnsafeRepeatedNameBinder d (UnsafeMakeBinder b)) v) rest) =
  (UnsafeMakeSubst $ R.singleton b $ toSubstItem d v) `catInFrags` fromSubstPairs rest

fmapNest :: (forall ii ii'. b ii ii' -> b' ii ii')
         -> Nest b  i i'
         -> Nest b' i i'
fmapNest _ Empty = Empty
fmapNest f (Nest b rest) = Nest (f b) $ fmapNest f rest

forEachNestItemM :: Monad m
                => Nest b i i'
                -> (forall ii ii'. b ii ii' -> m (b' ii ii'))
                -> m (Nest b' i i')
forEachNestItemM Empty _ = return Empty
forEachNestItemM (Nest b rest) f = Nest <$> f b <*> forEachNestItemM rest f

forEachNestItem :: Nest b i i'
                -> (forall ii ii'. b ii ii' -> b' ii ii')
                -> Nest b' i i'
forEachNestItem nest f = runIdentity $ forEachNestItemM nest (return . f)

-- TODO: make a more general E-kinded Traversable?
traverseSubstFrag :: forall v v' i i' o o' m .
                   Monad m
                => (forall c. Color c => v c o -> m (v' c o'))
                -> SubstFrag v i i' o  -> m (SubstFrag v' i i' o')
traverseSubstFrag f frag = liftM fromSubstPairs $
  forEachNestItemM (toSubstPairs frag) \(SubstPair b val) ->
    SubstPair b <$> f val

foldMapSubstFrag
  :: forall v i i' o accum . Monoid accum
  => (forall c. Color c => v c o -> accum)
  -> SubstFrag v i i' o -> accum
foldMapSubstFrag f frag =
  execWriter $ traverseSubstFrag (\x -> tell (f x) >> return x) frag

nestLength :: Nest b n l -> Int
nestLength Empty = 0
nestLength (Nest _ rest) = 1 + nestLength rest

nestToList :: BindsNames b
           => (forall n' l'. (Ext n' l', Ext l' l) => b n' l' -> a)
           -> Nest b n l -> [a]
nestToList _ Empty = []
nestToList f (Nest b rest) = b' : nestToList f rest
  where b' = withExtEvidence (toExtEvidence rest) $
               withExtEvidence (toExtEvidence b) $
                 f b

nestToNames :: (Distinct l, Ext n l, BindsOneName b c, BindsNames b)
            => Nest b n l -> [Name c l]
nestToNames bs = nestToList (sink . binderName) bs

splitNestAt :: Int -> Nest b n l -> PairB (Nest b) (Nest b) n l
splitNestAt 0 bs = PairB Empty bs
splitNestAt _  Empty = error "split index too high"
splitNestAt n (Nest b rest) =
  case splitNestAt (n-1) rest of
    PairB xs ys -> PairB (Nest b xs) ys

joinNest :: Nest b n m -> Nest b m l -> Nest b n l
joinNest l Empty = l
joinNest l r     = doJoinNest l r
{-# NOINLINE joinNest #-}
{-# RULES
      "joinNest Empty *"    forall n. joinNest Empty n = n;
      "joinNest * Empty"    forall n. joinNest n Empty = n;
  #-}

doJoinNest :: Nest b n m -> Nest b m l -> Nest b n l
doJoinNest l r = case l of
  Empty     -> r
  Nest b lt -> Nest b $ doJoinNest lt r

joinRNest :: RNest b n m -> RNest b m l -> RNest b n l
joinRNest l r = case r of
  REmpty     -> l
  RNest bs b -> RNest (joinRNest l bs) b
{-# NOINLINE joinRNest #-}
{-# RULES
      "joinRNest REmpty *"    forall n.   joinRNest REmpty n = n;
      "joinRNest * REmpty"    forall n.   joinRNest n REmpty = n;
  #-}

binderAnn :: BinderP c ann n l -> ann n
binderAnn (_:>ann) = ann

withManyFresh :: (Distinct n, Color c)
              => [NameHint] -> Scope n
              -> (forall l. DExt n l => Nest (NameBinder c) n l -> a) -> a
withManyFresh [] _ cont = cont Empty
withManyFresh (h:hs) scope cont =
  withFresh h scope \b ->
    withManyFresh hs (scope `extendOutMap` toScopeFrag b) \bs ->
      cont $ Nest b bs

refreshAbsPure
  :: forall n b e a .
     (Distinct n, BindsNames b, SubstB Name b, SubstE Name e)
  => Scope n -> Abs b e n
  -> (forall l. DExt n l => Scope l -> b n l -> e l -> a)
  -> a
refreshAbsPure scope (Abs b e) cont =
  case extendIfDistinct scope (toScopeFrag b) of
    Just (Distinct, scope') ->
      withExtEvidence b $ cont scope' b e
    Nothing ->
      substB (scope, idSubst :: Subst Name n n) b \(scope', subst') b' -> do
        let e' = case tryApplyIdentitySubst subst' e of
                   Just e'' -> e''
                   Nothing  -> substE (scope', subst') e
        withExtEvidence b' $ cont scope' b' e'

extendIfDistinct :: Scope n -> ScopeFrag n l
                 -> Maybe (DistinctEvidence l, Scope l)
extendIfDistinct scope frag = do
  if all isUnique extNames && R.disjoint scopeNames extNames
    then Just ( fabricateDistinctEvidence
              , Scope (UnsafeMakeScopeFrag (extNames  <> scopeNames)))
    else Nothing
  where
    Scope (UnsafeMakeScopeFrag scopeNames) = scope
    UnsafeMakeScopeFrag extNames = frag
    isUnique item = case itemDistinctness item of
      DistinctName -> True
      ShadowingName -> False

-- === versions of monad constraints with scope params ===

type MonadKind  =           * -> *
type MonadKind1 =      S -> * -> *
type MonadKind2 = S -> S -> * -> *

type Monad1 (m :: MonadKind1) = forall (n::S)        . Monad (m n  )
type Monad2 (m :: MonadKind2) = forall (n::S) (l::S) . Monad (m n l)

type Fallible1 (m :: MonadKind1) = forall (n::S)        . Fallible (m n  )
type Fallible2 (m :: MonadKind2) = forall (n::S) (l::S) . Fallible (m n l)

type MonadIO1 (m :: MonadKind1) = forall (n::S)        . MonadIO (m n  )
type MonadIO2 (m :: MonadKind2) = forall (n::S) (l::S) . MonadIO (m n l)

type Catchable1 (m :: MonadKind1) = forall (n::S)        . Catchable (m n  )
type Catchable2 (m :: MonadKind2) = forall (n::S) (l::S) . Catchable (m n l)

type Searcher1 (m :: MonadKind1) = forall (n::S)        . Searcher (m n  )
type Searcher2 (m :: MonadKind2) = forall (n::S) (l::S) . Searcher (m n l)

type CtxReader1 (m :: MonadKind1) = forall (n::S)        . CtxReader (m n  )
type CtxReader2 (m :: MonadKind2) = forall (n::S) (l::S) . CtxReader (m n l)

type MonadFail1 (m :: MonadKind1) = forall (n::S)        . MonadFail (m n  )
type MonadFail2 (m :: MonadKind2) = forall (n::S) (l::S) . MonadFail (m n l)

type ScopeReader2      (m::MonadKind2) = forall (n::S). ScopeReader      (m n)
type ScopeExtender2    (m::MonadKind2) = forall (n::S). ScopeExtender    (m n)

type Alternative1 (m::MonadKind1) = forall (n::S)        . Alternative (m n)
type Alternative2 (m::MonadKind2) = forall (n::S) (l::S ). Alternative (m n l)

type Monoid1 (m :: E) = forall (n::S). Monoid (m n)

class MonadTrans1 (t :: MonadKind -> MonadKind1) where
  lift1 :: Monad m => m a -> t m n a

-- === subst monad ===

-- Only alllows non-trivial substitution with names that match the parameter
-- `cMatch`. For example, this lets us substitute ordinary variables in Core
-- with Atoms, while ensuring that things like data def names only get renamed.
data SubstVal (cMatch::C) (atom::E) (c::C) (n::S) where
  SubstVal :: atom n   -> SubstVal c      atom c n
  Rename   :: Name c n -> SubstVal cMatch atom c n

withFreshM :: (ScopeExtender m, Color c)
           => NameHint
           -> (forall o'. (DExt o o') => NameBinder c o o' -> m o' a)
           -> m o a
withFreshM hint cont = refreshAbsScope (newName hint) \b _ -> cont b

class ColorsNotEqual a b where
  notEqProof :: ColorsEqual a b -> r

instance (Color c, ColorsNotEqual cMatch c)
         => (SubstE (SubstVal cMatch atom) (Name c)) where
  substE (_, env) name =
    case env ! name of
      Rename name' -> name'
      SubstVal _ -> notEqProof (ColorsEqual :: ColorsEqual c cMatch)

instance (SubstE (SubstVal cMatch atom) atom, Color c)
         => SubstE (SubstVal cMatch atom) (SubstVal cMatch atom c) where
  substE (_, env) (Rename name) = env ! name
  substE env (SubstVal val) = SubstVal $ substE env val

instance (SubstE (SubstVal cMatch atom) atom, SinkableE atom)
         => SubstV (SubstVal cMatch atom) (SubstVal cMatch atom) where

instance (Color c, SinkableE atom, SubstE Name atom)
         => SubstE Name (SubstVal cMatch atom c) where
  substE (_, env) (Rename name) = Rename $ env ! name
  substE (scope, env) (SubstVal atom) = SubstVal $ substE (scope, env) atom

instance (SinkableE atom, SubstE Name atom) => SubstV Name (SubstVal cMatch atom)

-- TODO: we can fill out the full (N^2) set of instances if we need to
instance ColorsNotEqual AtomNameC DataDefNameC where notEqProof = \case
instance ColorsNotEqual AtomNameC ClassNameC   where notEqProof = \case
instance ColorsNotEqual AtomNameC InstanceNameC   where notEqProof = \case
instance ColorsNotEqual AtomNameC SuperclassNameC where notEqProof = \case
instance ColorsNotEqual AtomNameC ImpFunNameC     where notEqProof = \case
instance ColorsNotEqual AtomNameC PtrNameC        where notEqProof = \case

-- === alpha-renaming-invariant equality checking ===

type AlphaEq e = AlphaEqE e  :: Constraint

-- TODO: consider generalizing this to something that can also handle e.g.
-- unification and type checking with some light reduction
class ( forall i1 i2 o. Monad (m i1 i2 o)
      , forall i1 i2 o. Fallible (m i1 i2 o)
      , forall i1 i2 o. MonadFail (m i1 i2 o)
      , forall i1 i2.   ScopeExtender (m i1 i2))
      => ZipSubstReader (m :: S -> S -> S -> * -> *) where
  lookupZipSubstFst :: Color c => Name c i1 -> m i1 i2 o (Name c o)
  lookupZipSubstSnd :: Color c => Name c i2 -> m i1 i2 o (Name c o)

  extendZipSubstFst :: SubstFrag Name i1 i1' o -> m i1' i2  o r -> m i1 i2 o r
  extendZipSubstSnd :: SubstFrag Name i2 i2' o -> m i1  i2' o r -> m i1 i2 o r

  withEmptyZipSubst :: m o o o a -> m i1 i2 o a

class SinkableE e => AlphaEqE (e::E) where
  alphaEqE :: ZipSubstReader m => e i1 -> e i2 -> m i1 i2 o ()

  default alphaEqE :: (GenericE e, AlphaEqE (RepE e), ZipSubstReader m)
                   => e i1 -> e i2 -> m i1 i2 o ()
  alphaEqE e1 e2 = fromE e1 `alphaEqE` fromE e2

class SinkableB b => AlphaEqB (b::B) where
  withAlphaEqB :: ZipSubstReader m => b i1 i1' -> b i2 i2'
               -> (forall o'. m i1' i2' o' a)
               ->             m i1  i2  o  a

  default withAlphaEqB :: (GenericB b, AlphaEqB (RepB b), ZipSubstReader m)
                       => b i1 i1' -> b i2 i2'
                       -> (forall o'. m i1' i2' o' a)
                       ->             m i1  i2  o  a
  withAlphaEqB b1 b2 cont = withAlphaEqB (fromB b1) (fromB b2) $ cont

class ( SinkableV v
      , forall c. Color c => AlphaEqE (v c))
      => AlphaEqV (v::V) where

addScope :: (ScopeReader m, SinkableE e) => e n -> m n (WithScope e n)
addScope e = do
  scope <- unsafeGetScope
  Distinct <- getDistinct
  return $ WithScope scope (sink e)
{-# INLINE addScope #-}

alphaEq :: (AlphaEqE e, ScopeReader m)
        => e n -> e n -> m n Bool
alphaEq e1 e2 = do
  WithScope scope (PairE e1' e2') <- addScope $ PairE e1 e2
  return $ case checkAlphaEqPure scope e1' e2' of
    Success _ -> True
    Failure _ -> False

checkAlphaEq :: (AlphaEqE e, Fallible1 m, ScopeReader m)
             => e n -> e n -> m n ()
checkAlphaEq e1 e2 = do
  WithScope scope (PairE e1' e2') <- addScope $ PairE e1 e2
  liftExcept $ checkAlphaEqPure scope e1' e2'

alphaEqPure :: (AlphaEqE e, Distinct n)
            => Scope n -> e n -> e n -> Bool
alphaEqPure scope e1 e2 = checkAlphaEqPure scope e1 e2 & \case
  Success _ -> True
  Failure _ -> False

checkAlphaEqPure :: (AlphaEqE e, Distinct n)
                 => Scope n -> e n -> e n -> Except ()
checkAlphaEqPure scope e1 e2 =
  runScopeReaderT scope $
    flip runReaderT (emptyInMap, emptyInMap) $ runZipSubstReaderT $
      withEmptyZipSubst $ alphaEqE e1 e2

instance AlphaEqV Name
instance Color c => AlphaEqE (Name c) where
  alphaEqE v1 v2 = do
    v1' <- lookupZipSubstFst v1
    v2' <- lookupZipSubstSnd v2
    unless (v1' == v2') zipErr

instance Color c => AlphaEqB (NameBinder c) where
  withAlphaEqB b1 b2 cont = do
    withFreshM (getNameHint b1) \b -> do
      let v = binderName b
      extendZipSubstFst (b1@>v) $ extendZipSubstSnd (b2@>v) $ cont

alphaEqTraversable :: (AlphaEqE e, Traversable f, Eq (f ()), ZipSubstReader m)
                   => f (e i1) -> f (e i2) -> m i1 i2 o ()
alphaEqTraversable f1 f2 = do
  let (struct1, vals1) = splitTraversable f1
  let (struct2, vals2) = splitTraversable f2
  unless (struct1 == struct2) zipErr
  zipWithM_ alphaEqE vals1 vals2
  where
    splitTraversable :: Traversable f => f a -> (f (), [a])
    splitTraversable xs = runWriter $ forM xs \x -> tell [x]

instance AlphaEqB b => AlphaEqB (Nest b) where
  withAlphaEqB Empty Empty cont = cont
  withAlphaEqB (Nest b1 rest1) (Nest b2 rest2) cont =
    withAlphaEqB b1 b2 $ withAlphaEqB rest1 rest2 $ cont
  withAlphaEqB _ _ _ = zipErr

instance (AlphaEqB b1, AlphaEqB b2) => AlphaEqB (PairB b1 b2) where
  withAlphaEqB (PairB a1 b1) (PairB a2 b2) cont =
    withAlphaEqB a1 a2 $ withAlphaEqB b1 b2 $ cont

instance (AlphaEqB b, AlphaEqE e) => AlphaEqE (Abs b e) where
  alphaEqE (Abs b1 e1) (Abs b2 e2) = withAlphaEqB b1 b2 $ alphaEqE e1 e2

instance Generic (e UnsafeS) => Generic (LiftB e n l) where
  -- We tack on unit because it makes the `Store e => Store (LiftB e)` instance
  -- work ... I guess it's the indirection somehow? There's probably some
  -- constructor you're supposed to use instead, but this works.
  type Rep (LiftB e n l) = Rep (e UnsafeS, ())
  from (LiftB e) = from ((unsafeCoerceE e :: e UnsafeS), ())
  to   rep = unsafeCoerceB (LiftB e :: LiftB e UnsafeS UnsafeS)
     where (e, ()) = to rep

instance AlphaEqE e => AlphaEqB (LiftB e) where
  withAlphaEqB (LiftB e1) (LiftB e2) cont = alphaEqE e1 e2 >> cont

instance (Color c, AlphaEqE ann) => AlphaEqB (BinderP c ann) where
  withAlphaEqB (b1:>ann1) (b2:>ann2) cont = do
    alphaEqE ann1 ann2
    withAlphaEqB b1 b2 $ cont

instance AlphaEqE UnitE where
  alphaEqE UnitE UnitE = return ()

instance (AlphaEqE e1, AlphaEqE e2) => AlphaEqE (PairE e1 e2) where
  alphaEqE (PairE a1 b1) (PairE a2 b2) = alphaEqE a1 a2 >> alphaEqE b1 b2

instance (AlphaEqE e1, AlphaEqE e2) => AlphaEqE (EitherE e1 e2) where
  alphaEqE (LeftE  e1) (LeftE  e2) = alphaEqE e1 e2
  alphaEqE (RightE e1) (RightE e2) = alphaEqE e1 e2
  alphaEqE (LeftE  _ ) (RightE _ ) = zipErr
  alphaEqE (RightE _ ) (LeftE  _ ) = zipErr

-- === alpha-renaming-invariant hashing ===

type HashVal = Int
data NamePreHash (c::C) (n::S) =
   HashFreeName RawName
    -- XXX: convention is the opposite of de Bruijn order, `0` means
    -- the *outermost* binder
 | HashBoundName Int
 deriving (Eq, Generic)

instance Hashable (NamePreHash c n)

data HashEnv n =
  -- the Int is the number of local binders in scope
  HashEnv Int (Subst NamePreHash n VoidS)

emptyHashEnv :: HashEnv n
emptyHashEnv = HashEnv 0 (newSubst $ HashFreeName . getRawName)

lookupHashEnv :: Color c => HashEnv n -> Name c n -> NamePreHash c VoidS
lookupHashEnv (HashEnv _ env) name = env ! name

alphaHashWithSalt :: AlphaHashableE e => HashVal -> e n -> HashVal
alphaHashWithSalt salt e = hashWithSaltE emptyHashEnv salt e

extendHashEnv :: Color c => HashEnv n -> NameBinder c n l -> HashEnv l
extendHashEnv (HashEnv depth env) b =
  HashEnv (depth + 1) (env <>> b @> HashBoundName depth)

class AlphaHashableE (e::E) where
  hashWithSaltE :: HashEnv n -> HashVal -> e n -> HashVal

  default hashWithSaltE :: (GenericE e, AlphaHashableE (RepE e))
                        => HashEnv n -> HashVal -> e n -> HashVal
  hashWithSaltE env salt e = hashWithSaltE env salt (fromE e)

class AlphaHashableB (b::B) where
  hashWithSaltB :: HashEnv n -> HashVal -> b n l -> (HashVal, HashEnv l)
  default hashWithSaltB :: (GenericB b, AlphaHashableB (RepB b))
                        => HashEnv n -> HashVal -> b n l -> (HashVal, HashEnv l)
  hashWithSaltB env salt b = hashWithSaltB env salt (fromB b)

instance Color c => AlphaHashableE (Name c) where
  hashWithSaltE env salt v = hashWithSalt salt $ lookupHashEnv env v

instance Color c => AlphaHashableB (NameBinder c) where
  hashWithSaltB env salt b = (salt, extendHashEnv env b)

instance AlphaHashableE UnitE where
  hashWithSaltE _ salt UnitE = salt

instance (AlphaHashableE e1, AlphaHashableE e2) => AlphaHashableE (PairE e1 e2) where
  hashWithSaltE env salt (PairE e1 e2) = do
    let h = hashWithSaltE env salt e1
    hashWithSaltE env h e2

instance (AlphaHashableB b, AlphaHashableE e) => AlphaHashableE (Abs b e) where
  hashWithSaltE env salt (Abs b e) = do
    let (h, env') = hashWithSaltB env salt b
    hashWithSaltE env' h e

instance (AlphaHashableB b) => AlphaHashableB (Nest b) where
  hashWithSaltB env salt Empty = (hashWithSalt salt (0::Int), env)
  hashWithSaltB env salt (Nest b rest) = do
    let h1 = hashWithSalt salt (1::Int)
    let (h2, env') = hashWithSaltB env h1 b
    hashWithSaltB env' h2 rest

instance (AlphaHashableB b1, AlphaHashableB b2)
         => AlphaHashableB (PairB b1 b2) where
  hashWithSaltB env salt (PairB b1 b2) = do
    let (h, env') = hashWithSaltB env salt b1
    hashWithSaltB env' h b2

instance (Color c, AlphaHashableE ann) => AlphaHashableB (BinderP c ann) where
  hashWithSaltB env salt (b:>ann) = do
    let h = hashWithSaltE env salt ann
    hashWithSaltB env h b

instance Hashable a => AlphaHashableE (LiftE a) where
  hashWithSaltE _ salt (LiftE x) = hashWithSalt salt x

instance AlphaHashableE e => AlphaHashableB (LiftB e) where
  hashWithSaltB env salt (LiftB x) = (hashWithSaltE env salt x, env)

instance AlphaHashableE e => AlphaHashableE (ListE e) where
  hashWithSaltE _ salt (ListE []) = hashWithSalt salt (0::Int)
  hashWithSaltE env salt (ListE (x:xs)) = do
    let h1 = hashWithSalt salt (1::Int)
    let h2 = hashWithSaltE env h1 x
    hashWithSaltE env h2 $ ListE xs

instance (AlphaHashableE e1, AlphaHashableE e2) => AlphaHashableE (EitherE e1 e2) where
  hashWithSaltE env salt (LeftE e) = do
    let h = hashWithSalt salt (0::Int)
    hashWithSaltE env h e
  hashWithSaltE env salt (RightE e) = do
    let h = hashWithSalt salt (1::Int)
    hashWithSaltE env h e

instance AlphaHashableE VoidE where
  hashWithSaltE _ _ _ = error "impossible"

-- === wrapper for E-kinded things suitable for use as keys ===

newtype EKey (e::E) (n::S) = EKey { fromEKey :: e n }
        deriving (Show, Generic)

instance GenericE (EKey e) where
  type RepE (EKey e) = e
  fromE (EKey e) = e
  {-# INLINE fromE #-}
  toE e = EKey e
  {-# INLINE toE #-}

-- We can do alpha-invariant equality checking without a scope at hand. It's
-- slower (because we have to query the free vars of both expressions) and its
-- implementation is unsafe, but it's needed for things like HashMap.
instance (HoistableE e, AlphaEqE e) => Eq (EKey e n) where
  EKey x == EKey y =
    case withScopeFromFreeVars $ PairE x y of
      ClosedWithScope scope (PairE x' y') ->
        runScopeReaderM scope $ alphaEq x' y'

instance (HoistableE e, AlphaEqE e, AlphaHashableE e) => Hashable (EKey e n) where
  hashWithSalt salt (EKey e) = alphaHashWithSalt salt e

instance SubstE v   e => SubstE v   (EKey e)
instance HoistableE e => HoistableE (EKey e)
instance SinkableE  e => SinkableE  (EKey e)
instance Store (e n) => Store (EKey e n)

data EMap (k::E) (v::E) (n::S) = EMap (HM.HashMap (EKey k n) (v n))
                                 deriving (Show, Generic)

eMapSingleton :: (HoistableE k, AlphaEqE k, AlphaHashableE k) => k n -> v n -> EMap k v n
eMapSingleton k v = EMap $ HM.singleton (EKey k) v

eMapToList :: EMap k v n -> [(k n, v n)]
eMapToList (EMap m) = [(k, v) | (EKey k, v) <- HM.toList m]

eMapFromList :: (AlphaEqE k, AlphaHashableE k, HoistableE k) => [(k n, v n)] -> EMap k v n
eMapFromList xs = EMap $ HM.fromList [(EKey k, v) | (k, v) <- xs]

eSetSingleton :: (AlphaEqE k, AlphaHashableE k, HoistableE k) => k n -> ESet k n
eSetSingleton k = eMapSingleton k UnitE

eSetToList :: ESet k n -> [k n]
eSetToList xs = map fst $ eMapToList xs

eSetFromList :: (AlphaEqE k, AlphaHashableE k, HoistableE k) => [k n] -> ESet k n
eSetFromList xs = eMapFromList $ zip xs (repeat UnitE)

lookupEMap :: (AlphaEqE k, HoistableE k, AlphaHashableE k)
           => EMap k v n -> k n -> Maybe (v n)
lookupEMap (EMap m) k = HM.lookup (EKey k) m

type ESet (k::E) = EMap k UnitE

instance (AlphaEqE k, AlphaHashableE k, HoistableE k)
         => Monoid (EMap k v n) where
  mempty = EMap mempty
  mappend = (<>)

instance (AlphaEqE k, AlphaHashableE k, HoistableE k)
         => Semigroup (EMap k v n) where
  -- right-biased instead of left-biased
  EMap x <> EMap y = EMap (y <> x)

instance (AlphaEqE k, AlphaHashableE k, HoistableE k)
         => GenericE (EMap k v) where
  type RepE (EMap k v) = ListE (PairE k v)
  fromE m = ListE $ map (uncurry PairE) $ eMapToList m
  {-# INLINE fromE #-}
  toE (ListE pairs) = eMapFromList $ map fromPairE pairs
  {-# INLINE toE #-}

instance (AlphaEqE   k, AlphaHashableE k, HoistableE k, SubstE sv k, SubstE sv v) => SubstE sv (EMap k v)
instance (AlphaEqE   k, AlphaHashableE k, HoistableE k, SinkableE  k, SinkableE  v) => SinkableE  (EMap k v)
instance (AlphaEqE   k, AlphaHashableE k, HoistableE k, HoistableE v) => HoistableE (EMap k v)
instance (AlphaEqE   k, AlphaHashableE k, HoistableE k, AlphaEqE   v) => AlphaEqE   (EMap k v)
instance (HoistableE k, AlphaEqE k, AlphaHashableE k, Store (k n), Store (v n))
         => Store (EMap k v n)

-- === ScopeReaderT transformer ===

newtype ScopeReaderT (m::MonadKind) (n::S) (a:: *) =
  ScopeReaderT {runScopeReaderT' :: ReaderT (DistinctEvidence n, Scope n) m a}
  deriving (Functor, Applicative, Monad, MonadFail, Fallible)

type ScopeReaderM = ScopeReaderT Identity

runScopeReaderT :: Distinct n => Scope n -> ScopeReaderT m n a -> m a
runScopeReaderT scope m =
  flip runReaderT (Distinct, scope) $ runScopeReaderT' m

runScopeReaderM :: Distinct n => Scope n -> ScopeReaderM n a -> a
runScopeReaderM scope m = runIdentity $ runScopeReaderT scope m

liftScopeReaderT :: ScopeReader m' => ScopeReaderT m n a -> m' n (m a)
liftScopeReaderT m = do
  scope <- unsafeGetScope
  Distinct <- getDistinct
  return $ flip runReaderT (Distinct, scope) $ runScopeReaderT' m

liftScopeReaderM :: ScopeReader m' => ScopeReaderM n a -> m' n a
liftScopeReaderM m = liftM runIdentity $ liftScopeReaderT m

instance Monad m => ScopeReader (ScopeReaderT m) where
  getDistinct = ScopeReaderT $ asks fst
  {-# INLINE getDistinct #-}
  unsafeGetScope = ScopeReaderT $ asks snd
  {-# INLINE unsafeGetScope #-}

instance Monad m => ScopeExtender (ScopeReaderT m) where
  refreshAbsScope ab cont = ScopeReaderT $ ReaderT
    \(Distinct, scope) -> refreshAbsPure scope ab
       \_ b e -> do
         let env' = extendOutMap scope $ toScopeFrag b
         runReaderT (runScopeReaderT' $ cont b e) (Distinct, env')

-- === SubstReaderT transformer ===

newtype SubstReaderT (v::V) (m::MonadKind1) (i::S) (o::S) (a:: *) =
  SubstReaderT { runSubstReaderT' :: ReaderT (Subst v i o) (m o) a }

instance (forall n. Functor (m n)) => Functor (SubstReaderT v m i o) where
  fmap f (SubstReaderT m) = SubstReaderT $ fmap f m
  {-# INLINE fmap #-}

instance Monad1 m => Applicative (SubstReaderT v m i o) where
  pure   = SubstReaderT . pure
  {-# INLINE pure #-}
  liftA2 f (SubstReaderT x) (SubstReaderT y) = SubstReaderT $ liftA2 f x y
  {-# INLINE liftA2 #-}
  (SubstReaderT f) <*> (SubstReaderT x) = SubstReaderT $ f <*> x
  {-# INLINE (<*>) #-}

instance (forall n. Monad (m n)) => Monad (SubstReaderT v m i o) where
  return = SubstReaderT . return
  {-# INLINE return #-}
  (SubstReaderT m) >>= f = SubstReaderT (m >>= (runSubstReaderT' . f))
  {-# INLINE (>>=) #-}

deriving instance (Monad1 m, MonadFail1   m) => MonadFail   (SubstReaderT v m i o)
deriving instance (Monad1 m, Alternative1 m) => Alternative (SubstReaderT v m i o)
deriving instance (Fallible1 m) => Fallible (SubstReaderT v m i o)
deriving instance Catchable1 m => Catchable (SubstReaderT v m i o)
deriving instance CtxReader1 m => CtxReader (SubstReaderT v m i o)

type ScopedSubstReader (v::V) = SubstReaderT v (ScopeReaderT Identity) :: MonadKind2

liftSubstReaderT :: Monad1 m => m o a -> SubstReaderT v m i o a
liftSubstReaderT m = SubstReaderT $ lift m
{-# INLINE liftSubstReaderT #-}

runScopedSubstReader :: Distinct o => Scope o -> Subst v i o
                   -> ScopedSubstReader v i o a -> a
runScopedSubstReader scope env m =
  runIdentity $ runScopeReaderT scope $ runSubstReaderT env m
{-# INLINE runScopedSubstReader #-}

runSubstReaderT :: Subst v i o -> SubstReaderT v m i o a -> m o a
runSubstReaderT env m = runReaderT (runSubstReaderT' m) env
{-# INLINE runSubstReaderT #-}

instance (SinkableV v, Monad1 m) => SubstReader v (SubstReaderT v m) where
  getSubst = SubstReaderT ask
  {-# INLINE getSubst #-}
  withSubst env (SubstReaderT cont) = SubstReaderT $ withReaderT (const env) cont
  {-# INLINE withSubst #-}

instance (SinkableV v, ScopeReader m) => ScopeReader (SubstReaderT v m i) where
  unsafeGetScope = SubstReaderT $ lift unsafeGetScope
  {-# INLINE unsafeGetScope #-}
  getDistinct = SubstReaderT $ lift getDistinct
  {-# INLINE getDistinct #-}

instance (SinkableV v, ScopeReader m, ScopeExtender m)
         => ScopeExtender (SubstReaderT v m i) where
  refreshAbsScope ab cont = SubstReaderT $ ReaderT \env ->
    refreshAbsScope ab \b e -> do
      let SubstReaderT (ReaderT cont') = cont b e
      env' <- sinkM env
      cont' env'

instance (SinkableV v, MonadIO1 m) => MonadIO (SubstReaderT v m i o) where
  liftIO m = SubstReaderT $ lift $ liftIO m
  {-# INLINE liftIO #-}

instance (Monad1 m, MonadState (s o) (m o)) => MonadState (s o) (SubstReaderT v m i o) where
  state = SubstReaderT . lift . state
  {-# INLINE state #-}

-- === OutReader monad: reads data in the output name space ===

class OutReader (e::E) (m::MonadKind1) | m -> e where
  askOutReader :: m n (e n)
  localOutReader :: e n -> m n a -> m n a

newtype OutReaderT (e::E) (m::MonadKind1) (n::S) (a :: *) =
  OutReaderT { runOutReaderT' :: ReaderT (e n) (m n) a }
  deriving (Functor, Applicative, Monad, MonadFail, Fallible)

runOutReaderT :: e n -> OutReaderT e m n a -> m n a
runOutReaderT env m = flip runReaderT env $ runOutReaderT' m
{-# INLINE runOutReaderT #-}

instance (SinkableE e, ScopeReader m)
         => ScopeReader (OutReaderT e m) where
  unsafeGetScope = OutReaderT $ lift unsafeGetScope
  {-# INLINE unsafeGetScope #-}
  getDistinct = OutReaderT $ lift getDistinct
  {-# INLINE getDistinct #-}

instance (SinkableE e, ScopeExtender m)
         => ScopeExtender (OutReaderT e m) where
  refreshAbsScope ab cont = OutReaderT $ ReaderT \env ->
    refreshAbsScope ab \b e -> do
      let OutReaderT (ReaderT cont') = cont b e
      env' <- sinkM env
      cont' env'

instance Monad1 m => OutReader e (OutReaderT e m) where
  askOutReader = OutReaderT ask
  {-# INLINE askOutReader #-}
  localOutReader r (OutReaderT m) = OutReaderT $ local (const r) m
  {-# INLINE localOutReader #-}

instance OutReader e m => OutReader e (SubstReaderT v m i) where
  askOutReader = SubstReaderT $ ReaderT $ const askOutReader
  {-# INLINE askOutReader #-}
  localOutReader e (SubstReaderT (ReaderT f)) = SubstReaderT $ ReaderT $ \env ->
    localOutReader e $ f env
  {-# INLINE localOutReader #-}

instance (Monad1 m, MonadReader (r o) (m o)) => MonadReader (r o) (SubstReaderT v m i o) where
  ask = SubstReaderT $ ReaderT $ const ask
  {-# INLINE ask #-}
  local r (SubstReaderT (ReaderT f)) = SubstReaderT $ ReaderT $ \env ->
    local r $ f env
  {-# INLINE local #-}

instance (Monad1 m, Alternative (m n)) => Alternative (OutReaderT e m n) where
  empty = OutReaderT $ lift empty
  {-# INLINE empty #-}
  OutReaderT (ReaderT f1) <|> OutReaderT (ReaderT f2) =
    OutReaderT $ ReaderT \env ->
      f1 env <|> f2 env
  {-# INLINE (<|>) #-}

instance Searcher1 m => Searcher (OutReaderT e m n) where
  OutReaderT (ReaderT f1) <!> OutReaderT (ReaderT f2) =
    OutReaderT $ ReaderT \env ->
      f1 env <!> f2 env
  {-# INLINE (<!>) #-}

instance MonadWriter w (m n) => MonadWriter w (OutReaderT e m n) where
  tell w = OutReaderT $ lift $ tell w
  {-# INLINE tell #-}
  listen = undefined
  pass = undefined

-- === ZipSubstReaderT transformer ===

newtype ZipSubstReaderT (m::MonadKind1) (i1::S) (i2::S) (o::S) (a:: *) =
  ZipSubstReaderT { runZipSubstReaderT :: ReaderT (ZipSubst i1 i2 o) (m o) a }
  deriving (Functor, Applicative, Monad, Fallible, MonadFail)

type ZipSubst i1 i2 o = (Subst Name i1 o, Subst Name i2 o)

instance ScopeReader m => ScopeReader (ZipSubstReaderT m i1 i2) where
  unsafeGetScope = ZipSubstReaderT $ lift unsafeGetScope
  {-# INLINE unsafeGetScope #-}
  getDistinct = ZipSubstReaderT $ lift getDistinct
  {-# INLINE getDistinct #-}

instance (ScopeReader m, ScopeExtender m)
         => ScopeExtender (ZipSubstReaderT m i1 i2) where
  refreshAbsScope ab cont =
    ZipSubstReaderT $ ReaderT \(env1, env2) -> do
      refreshAbsScope ab \b e -> do
        let ZipSubstReaderT (ReaderT cont') = cont b e
        env1' <- sinkM env1
        env2' <- sinkM env2
        cont' (env1', env2')

instance (Monad1 m, ScopeReader m, ScopeExtender m, Fallible1 m)
         => ZipSubstReader (ZipSubstReaderT m) where

  lookupZipSubstFst v = ZipSubstReaderT $ (!v) <$> fst <$> ask
  lookupZipSubstSnd v = ZipSubstReaderT $ (!v) <$> snd <$> ask

  extendZipSubstFst frag (ZipSubstReaderT cont) = ZipSubstReaderT $ withReaderT (onFst (<>>frag)) cont
  extendZipSubstSnd frag (ZipSubstReaderT cont) = ZipSubstReaderT $ withReaderT (onSnd (<>>frag)) cont

  withEmptyZipSubst (ZipSubstReaderT cont) =
    ZipSubstReaderT $ withReaderT (const (newSubst id, newSubst id)) cont

-- === in-place scope updating monad -- immutable fragment ===

-- The bindings returned by the action should be an extension of the input bindings by the emitted decls.
newtype InplaceT (bindings::E) (decls::B) (m::MonadKind) (n::S) (a :: *) = UnsafeMakeInplaceT
  { unsafeRunInplaceT :: Distinct n => bindings n -> decls UnsafeS UnsafeS -> m (a, decls UnsafeS UnsafeS, bindings UnsafeS) }

runInplaceT
  :: (ExtOutMap b d, Monad m)
  => Distinct n
  => b n
  -> InplaceT b d m n a
  -> m (d n n, a)
runInplaceT bindings (UnsafeMakeInplaceT f) = do
  (result, d, _) <- f bindings emptyOutFrag
  return (unsafeCoerceB d, result)
{-# INLINE runInplaceT #-}

-- Special case of extending without introducing new names
-- (doesn't require `Mut n`)
extendTrivialInplaceT
  :: (ExtOutMap b d, Monad m)
  => d n n
  -> InplaceT b d m n ()
extendTrivialInplaceT d =
  UnsafeMakeInplaceT \env decls -> do
    let env' = unsafeCoerceE $ extendOutMap env d
    withDistinctEvidence (fabricateDistinctEvidence @UnsafeS) $
      return ((), catOutFrags (toScope env') decls $ unsafeCoerceB d, env')
{-# INLINE extendTrivialInplaceT #-}

-- TODO: This should be declared unsafe!
getOutMapInplaceT
  :: (ExtOutMap b d, Monad m)
  => InplaceT b d m n (b n)
getOutMapInplaceT = UnsafeMakeInplaceT \env decls ->
  return (env, decls, unsafeCoerceE env)
{-# INLINE getOutMapInplaceT #-}

-- === in-place scope updating monad -- mutable stuff ===

-- This is intended to make it possible to implement `extendBindings` from
-- `BindingsReader`.
extendInplaceTLocal
  :: (ExtOutMap b d, Monad m)
  => Distinct l
  => (b n -> b l)
  -> InplaceT b d m l a
  -> InplaceT b d m n a
extendInplaceTLocal f cont =
  UnsafeMakeInplaceT \env decls ->
    unsafeRunInplaceT cont (f env) decls
{-# INLINE extendInplaceTLocal #-}

extendInplaceT
  :: forall m b d e n.
     (ExtOutMap b d, Monad m, SubstB Name d, SubstE Name e)
  => Mut n => Abs d e n -> InplaceT b d m n (e n)
extendInplaceT ab = do
  UnsafeMakeInplaceT \env decls ->
    refreshAbsPure (toScope env) ab \_ d result -> do
      let env' = unsafeCoerceE $ extendOutMap env d
      withDistinctEvidence (fabricateDistinctEvidence @UnsafeS) $
        return (unsafeCoerceE result, catOutFrags (toScope env') decls $ unsafeCoerceB d, env')

{-# INLINE extendInplaceT #-}

locallyMutableInplaceT
  :: forall m b d n e.
     (ExtOutMap b d, Monad m, SinkableE e)
  => (forall l. (Mut l, DExt n l) => InplaceT b d m l (e l))
  -> InplaceT b d m n (Abs d e n)
locallyMutableInplaceT cont = do
  UnsafeMakeInplaceT \env decls -> do
    (e, d, _) <- withMutEvidence (fabricateMutEvidence @n) $
      unsafeRunInplaceT cont env emptyOutFrag
    return (Abs (unsafeCoerceB d) e, decls, unsafeCoerceE env)
{-# INLINE locallyMutableInplaceT #-}

liftBetweenInplaceTs
  :: (Monad m, ExtOutMap bs ds, OutFrag ds')
  => (forall a'. m' a' -> m a')
  -> (bs n -> bs' n)
  -> (forall l l' . Distinct l' => ds' l l' -> ds  l l')
  -> InplaceT bs' ds' m' n a
  -> InplaceT bs  ds  m  n a
liftBetweenInplaceTs liftInner lowerBindings liftDecls (UnsafeMakeInplaceT f) =
  UnsafeMakeInplaceT \envOuter declsOuter -> do
    (result, dInner, _) <- liftInner $ f (lowerBindings envOuter) emptyOutFrag
    withDistinctEvidence (fabricateDistinctEvidence @UnsafeS) do
      let dOuter = liftDecls dInner
      let envOuter' = extendOutMap (unsafeCoerceE envOuter) dOuter
      return (result, catOutFrags (toScope envOuter') declsOuter dOuter, envOuter')
{-# INLINE liftBetweenInplaceTs #-}

-- === predicates for mutable and immutable scope parameters ===

class Mut (n::S)
data MutEvidence (n::S) where
  Mut :: Mut n => MutEvidence n
instance Mut UnsafeS

fabricateMutEvidence :: forall n. MutEvidence n
fabricateMutEvidence =
  withMutEvidence (error "pure fabrication" :: MutEvidence n) Mut
{-# INLINE fabricateMutEvidence #-}

withMutEvidence :: forall n a. MutEvidence n -> (Mut n => a) -> a
withMutEvidence _ cont = fromWrapWithMut
 ( TrulyUnsafe.unsafeCoerce ( WrapWithMut cont :: WrapWithMut n       a
                                             ) :: WrapWithMut UnsafeS a)
{-# INLINE withMutEvidence #-}

newtype WrapWithMut n r =
  WrapWithMut { fromWrapWithMut :: Mut n => r }

-- === InplaceT instances ===

instance (ExtOutMap bindings decls, BindsNames decls, SinkableB decls, Monad m)
         => Functor (InplaceT bindings decls m n) where
  fmap = liftM
  {-# INLINE fmap #-}

instance (ExtOutMap bindings decls, BindsNames decls, SinkableB decls, Monad m)
         => Applicative (InplaceT bindings decls m n) where
  pure = return
  {-# INLINE pure #-}
  liftA2 = liftM2
  {-# INLINE liftA2 #-}
  f <*> x = do { f' <- f; x' <- x; return (f' x') }
  {-# INLINE (<*>) #-}

instance (ExtOutMap bindings decls, BindsNames decls, SinkableB decls, Monad m)
         => Monad (InplaceT bindings decls m n) where
  return x = UnsafeMakeInplaceT \env decls -> do
    return (x, decls, unsafeCoerceE env)
  {-# INLINE return #-}
  m >>= f = UnsafeMakeInplaceT \outMap decls -> do
    (x, decls1, outMap1) <- unsafeRunInplaceT m outMap decls
    unsafeRunInplaceT (f x) (unsafeCoerceE outMap1) decls1
  {-# INLINE (>>=) #-}

instance (ExtOutMap bindings decls, BindsNames decls, SinkableB decls, Monad m)
         => ScopeReader (InplaceT bindings decls m) where
  getDistinct = UnsafeMakeInplaceT \env decls -> return (Distinct, decls, unsafeCoerceE env)
  {-# INLINE getDistinct #-}
  unsafeGetScope = toScope <$> getOutMapInplaceT
  {-# INLINE unsafeGetScope #-}

instance (ExtOutMap bindings decls, BindsNames decls, SinkableB decls, Monad m, MonadFail m)
         => MonadFail (InplaceT bindings decls m n) where
  fail s = lift1 $ fail s
  {-# INLINE fail #-}

instance (ExtOutMap bindings decls, BindsNames decls, SinkableB decls, Monad m, Fallible m)
         => Fallible (InplaceT bindings decls m n) where
  throwErrs errs = UnsafeMakeInplaceT \_ _ -> throwErrs errs
  addErrCtx ctx cont = UnsafeMakeInplaceT \env decls ->
    addErrCtx ctx $ unsafeRunInplaceT cont env decls
  {-# INLINE addErrCtx #-}

instance (ExtOutMap bindings decls, BindsNames decls, SinkableB decls, Monad m, CtxReader m)
         => CtxReader (InplaceT bindings decls m n) where
  getErrCtx = lift1 getErrCtx

instance ( ExtOutMap bindings decls, BindsNames decls, SinkableB decls, Monad m
         , Alternative m)
         => Alternative (InplaceT bindings decls m n) where
  empty = lift1 empty
  {-# INLINE empty #-}
  UnsafeMakeInplaceT f1 <|> UnsafeMakeInplaceT f2 = UnsafeMakeInplaceT \env decls ->
    f1 env decls <|> f2 env decls
  {-# INLINE (<|>) #-}

instance ( ExtOutMap bindings decls, BindsNames decls, SinkableB decls,
           Monad m, Alternative m, Searcher m)
         => Searcher (InplaceT bindings decls m n) where
  UnsafeMakeInplaceT f1 <!> UnsafeMakeInplaceT f2 = UnsafeMakeInplaceT \env decls ->
    f1 env decls <!> f2 env decls
  {-# INLINE (<!>) #-}

instance ( ExtOutMap bindings decls, BindsNames decls, SinkableB decls,
           Catchable m)
         => Catchable (InplaceT bindings decls m n) where
  catchErr (UnsafeMakeInplaceT f1) handler = UnsafeMakeInplaceT \env decls ->
    f1 env decls `catchErr` \err -> case handler err of
      UnsafeMakeInplaceT f2 -> f2 env decls

instance ( ExtOutMap bindings decls, BindsNames decls, SinkableB decls
         , MonadWriter w m)
         => MonadWriter w (InplaceT bindings decls m n) where
  tell w = lift1 $ tell w
  {-# INLINE tell #-}
  listen = undefined
  pass = undefined

instance ( ExtOutMap bindings decls, BindsNames decls, SinkableB decls
         , MonadState s m)
         => MonadState s (InplaceT bindings decls m n) where
  state f = lift1 $ state f
  {-# INLINE state #-}

instance (ExtOutMap bindings decls, BindsNames decls, SinkableB decls)
         => MonadTrans1 (InplaceT bindings decls) where
  lift1 m = UnsafeMakeInplaceT \env decls -> (, decls, unsafeCoerceE env) <$> m
  {-# INLINE lift1 #-}

instance ( ExtOutMap bindings decls, BindsNames decls, SinkableB decls
         , MonadReader r m)
         => MonadReader r (InplaceT bindings decls m n) where
  ask = lift1 $ ask
  {-# INLINE ask #-}
  local f (UnsafeMakeInplaceT cont) =
    UnsafeMakeInplaceT \env decls -> local f (cont env decls)
  {-# INLINE local #-}

instance ( ExtOutMap bindings decls, BindsNames decls, SinkableB decls
         , MonadIO m)
         => MonadIO (InplaceT bindings decls m n) where
  liftIO = lift1 . liftIO
  {-# INLINE liftIO #-}

-- === name hints ===

instance Color c => HasNameHint (BinderP c ann n l) where
  getNameHint (b:>_) = getNameHint b

-- === handling the dynamic/heterogeneous stuff for Subst ===

data ColorProxy (c::C) = ColorProxy

data ColorsEqual (c1::C) (c2::C) where
  ColorsEqual :: ColorsEqual c c

eqColorRep :: forall c1 c2. (Color c1, Color c2) => Maybe (ColorsEqual c1 c2)
eqColorRep = if c1Rep == c2Rep
 then Just (TrulyUnsafe.unsafeCoerce (ColorsEqual :: ColorsEqual c1 c1) :: ColorsEqual c1 c2)
 else Nothing
 where c1Rep = getColorRep @c1; c2Rep = getColorRep @c2
{-# INLINE eqColorRep #-}

<<<<<<< HEAD
=======
data WithColor (v::V) (n::S) where
  WithColor :: Color c => v c n -> WithColor v n

-- like Typeable, this gives a term-level representation of a name color
class Color (c::C) where
  getColorRep :: ColorProxy c -> C

instance Color AtomNameC       where getColorRep _ = AtomNameC
instance Color DataDefNameC    where getColorRep _ = DataDefNameC
instance Color TyConNameC      where getColorRep _ = TyConNameC
instance Color DataConNameC    where getColorRep _ = DataConNameC
instance Color ClassNameC      where getColorRep _ = ClassNameC
instance Color InstanceNameC   where getColorRep _ = InstanceNameC
instance Color SuperclassNameC where getColorRep _ = SuperclassNameC
instance Color MethodNameC     where getColorRep _ = MethodNameC
instance Color ImpFunNameC     where getColorRep _ = ImpFunNameC
instance Color ObjectFileNameC where getColorRep _ = ObjectFileNameC
instance Color ModuleNameC     where getColorRep _ = ModuleNameC
instance Color PtrNameC        where getColorRep _ = ModuleNameC

interpretColor :: C -> WithColor UnitV VoidS
interpretColor c = case c of
  AtomNameC       -> WithColor (UnitV :: UnitV AtomNameC       VoidS)
  DataDefNameC    -> WithColor (UnitV :: UnitV DataDefNameC    VoidS)
  TyConNameC      -> WithColor (UnitV :: UnitV TyConNameC      VoidS)
  DataConNameC    -> WithColor (UnitV :: UnitV DataConNameC    VoidS)
  ClassNameC      -> WithColor (UnitV :: UnitV ClassNameC      VoidS)
  InstanceNameC   -> WithColor (UnitV :: UnitV InstanceNameC   VoidS)
  SuperclassNameC -> WithColor (UnitV :: UnitV SuperclassNameC VoidS)
  MethodNameC     -> WithColor (UnitV :: UnitV MethodNameC     VoidS)
  ImpFunNameC     -> WithColor (UnitV :: UnitV ImpFunNameC     VoidS)
  ObjectFileNameC -> WithColor (UnitV :: UnitV ObjectFileNameC VoidS)
  ModuleNameC     -> WithColor (UnitV :: UnitV ModuleNameC     VoidS)
  PtrNameC        -> WithColor (UnitV :: UnitV PtrNameC        VoidS)

deriving instance (forall c. Show (v c n)) => Show (WithColor v n)

fromWithColor ::  forall c v o. Color c => WithColor v o -> Maybe (v c o)
fromWithColor (WithColor (val :: v c' o)) =
  case eqColorRep of
    Just (ColorsEqual :: ColorsEqual c c') -> Just val
    _ -> Nothing

>>>>>>> 76160745
tryAsColor :: forall (v::V) (c1::C) (c2::C) (n::S).
              (Color c1, Color c2) => v c1 n -> Maybe (v c2 n)
tryAsColor x = case eqColorRep of
  Just (ColorsEqual :: ColorsEqual c1 c2) -> Just x
  Nothing -> Nothing

-- like Typeable, this gives a term-level representation of a name color
class Color (c::C) where
  getColorRep :: C

instance Color AtomNameC       where getColorRep = AtomNameC
instance Color DataDefNameC    where getColorRep = DataDefNameC
instance Color TyConNameC      where getColorRep = TyConNameC
instance Color DataConNameC    where getColorRep = DataConNameC
instance Color ClassNameC      where getColorRep = ClassNameC
instance Color SuperclassNameC where getColorRep = SuperclassNameC
instance Color MethodNameC     where getColorRep = MethodNameC
instance Color ImpFunNameC     where getColorRep = ImpFunNameC
instance Color ObjectFileNameC where getColorRep = ObjectFileNameC
instance Color ModuleNameC     where getColorRep = ModuleNameC
instance Color PtrNameC        where getColorRep = ModuleNameC
-- The instance for Color UnsafeC is purposefully missing! UnsafeC is
-- only used for storing heterogeneously-colored values and we should
-- restore their type before we every try to reflect upon their color!

interpretColor :: C -> (forall c. Color c => ColorProxy c -> a) -> a
interpretColor c cont = case c of
  AtomNameC       -> cont $ ColorProxy @AtomNameC
  DataDefNameC    -> cont $ ColorProxy @DataDefNameC
  TyConNameC      -> cont $ ColorProxy @TyConNameC
  DataConNameC    -> cont $ ColorProxy @DataConNameC
  ClassNameC      -> cont $ ColorProxy @ClassNameC
  SuperclassNameC -> cont $ ColorProxy @SuperclassNameC
  MethodNameC     -> cont $ ColorProxy @MethodNameC
  ImpFunNameC     -> cont $ ColorProxy @ImpFunNameC
  ObjectFileNameC -> cont $ ColorProxy @ObjectFileNameC
  ModuleNameC     -> cont $ ColorProxy @ModuleNameC
  PtrNameC        -> cont $ ColorProxy @PtrNameC
  _               -> error "shouldn't reflect over Unsafe colors!"

-- === instances ===

instance SinkableV v => SinkableE (Subst v i) where
  sinkingProofE fresh (Subst f m) =
    Subst (\name -> sinkingProofE fresh $ f name)
          (sinkingProofE fresh m)
  sinkingProofE fresh UnsafeMakeIdentitySubst =
    sinkingProofE fresh $ Subst (fromName . unsafeCoerceE) emptyInFrag

instance SinkableE atom => SinkableV (SubstVal (cMatch::C) (atom::E))
instance SinkableE atom => SinkableE (SubstVal (cMatch::C) (atom::E) (c::C)) where
  sinkingProofE fresh substVal = case substVal of
    Rename name  -> Rename   $ sinkingProofE fresh name
    SubstVal val -> SubstVal $ sinkingProofE fresh val

instance (SinkableB b, SinkableE e) => SinkableE (Abs b e) where
  sinkingProofE fresh (Abs b body) =
    sinkingProofB fresh b \fresh' b' ->
      Abs b' (sinkingProofE fresh' body)

instance (HoistableB b, HoistableE e) => HoistableE (Abs b e) where
  freeVarsE (Abs b e) = freeVarsB b <> hoistNameSet b (freeVarsE e)

instance (SubstB v b, SubstE v e) => SubstE v (Abs b e) where
  substE env (Abs b body) = do
    substB env b \env' b' -> Abs b' $ substE env' body

instance (BindsNames b1, BindsNames b2) => ProvesExt  (PairB b1 b2) where
instance (BindsNames b1, BindsNames b2) => BindsNames (PairB b1 b2) where
  toScopeFrag (PairB b1 b2) = toScopeFrag b1 >>> toScopeFrag b2

instance (SinkableB b1, SinkableB b2) => SinkableB (PairB b1 b2) where
  sinkingProofB fresh (PairB b1 b2) cont =
    sinkingProofB fresh b1 \fresh' b1' ->
      sinkingProofB fresh' b2 \fresh'' b2' ->
        cont fresh'' (PairB b1' b2')

instance ( BindsNames b1, SubstB v b1
         , BindsNames b2, SubstB v b2
         , SinkableV v, FromName v)
         => SubstB v (PairB b1 b2) where
  substB env (PairB b1 b2) cont =
    substB env b1 \env' b1' ->
      substB env' b2 \env'' b2' ->
        cont env'' $ PairB b1' b2'

instance SinkableE e => SinkableB (LiftB e) where
  sinkingProofB fresh (LiftB e) cont = cont fresh $ LiftB $ sinkingProofE fresh e

instance ProvesExt (LiftB e) where
instance BindsNames (LiftB e) where
  toScopeFrag (LiftB _) = id

instance HoistableE e => HoistableB (LiftB e) where
  freeVarsB (LiftB e) = freeVarsE e

instance (SinkableE e, SubstE v e) => SubstB v (LiftB e) where
  substB env (LiftB e) cont = cont env $ LiftB $ substE env e

instance (BindsNames b1, BindsNames b2) => ProvesExt  (EitherB b1 b2) where
instance (BindsNames b1, BindsNames b2) => BindsNames (EitherB b1 b2) where
  toScopeFrag (LeftB  b) = toScopeFrag b
  toScopeFrag (RightB b) = toScopeFrag b

instance (HoistableB b1, HoistableB b2) => HoistableB (EitherB b1 b2) where
  freeVarsB (LeftB  b) = freeVarsB b
  freeVarsB (RightB b) = freeVarsB b

instance (SinkableB b1, SinkableB b2) => SinkableB (EitherB b1 b2) where
  sinkingProofB fresh (LeftB b) cont =
    sinkingProofB fresh b \fresh' b' ->
      cont fresh' (LeftB b')
  sinkingProofB fresh (RightB b) cont =
    sinkingProofB fresh b \fresh' b' ->
      cont fresh' (RightB b')

instance (SubstB v b1, SubstB v b2) => SubstB v (EitherB b1 b2) where
  substB env (LeftB b) cont =
    substB env b \env' b' ->
      cont env' $ LeftB b'
  substB env (RightB b) cont =
    substB env b \env' b' ->
      cont env' $ RightB b'

instance GenericB (BinderP c ann) where
  type RepB (BinderP c ann) = PairB (LiftB ann) (NameBinder c)
  fromB (b:>ann) = PairB (LiftB ann) b
  toB   (PairB (LiftB ann) b) = b:>ann

instance (Color c, SinkableE ann) => SinkableB (BinderP c ann)
instance (Color c, SinkableE ann, SubstE v ann, SinkableV v) => SubstB v (BinderP c ann)
instance Color c => ProvesExt  (BinderP c ann)
instance Color c => BindsNames (BinderP c ann) where
  toScopeFrag (b :> _) = toScopeFrag b

instance BindsNames b => ProvesExt  (RNest b) where
instance BindsNames b => BindsNames (RNest b) where
  toScopeFrag REmpty = id
  toScopeFrag (RNest rest b) = toScopeFrag rest >>> toScopeFrag b
instance (BindsNames b, SubstB v b, SinkableV v) => SubstB v (RNest b) where
  substB env (RNest bs b) cont =
    substB env bs \env' bs' ->
      substB env' b \env'' b' ->
        cont env'' $ RNest bs' b'
  substB env REmpty cont = cont env REmpty

instance BindsNames b => ProvesExt  (Nest b) where
instance BindsNames b => BindsNames (Nest b) where
  toScopeFrag Empty = id
  toScopeFrag (Nest b rest) = toScopeFrag b >>> toScopeFrag rest

instance (BindsNames b, SubstB v b, SinkableV v)
         => SubstB v (Nest b) where
  substB env (Nest b bs) cont =
    substB env b \env' b' ->
      substB env' bs \env'' bs' ->
        cont env'' $ Nest b' bs'
  substB env Empty cont = cont env Empty

instance SinkableE UnitE where
  sinkingProofE _ UnitE = UnitE

instance HoistableE UnitE where
  freeVarsE UnitE = mempty

instance FromName v => SubstE v UnitE where
  substE _ UnitE = UnitE

instance (Functor f, SinkableE e) => SinkableE (ComposeE f e) where
  sinkingProofE fresh (ComposeE xs) = ComposeE $ fmap (sinkingProofE fresh) xs

instance (Traversable f, HoistableE e) => HoistableE (ComposeE f e) where
  freeVarsE (ComposeE xs) = foldMap freeVarsE xs

instance (Traversable f, SubstE v e) => SubstE v (ComposeE f e) where
  substE env (ComposeE xs) = ComposeE $ fmap (substE env) xs

-- alternatively we could use Zippable, but we'd want to be able to derive it
-- (e.g. via generic) for the many-armed cases like PrimOp.
instance (Traversable f, Eq (f ()), AlphaEq e) => AlphaEqE (ComposeE f e) where
  alphaEqE (ComposeE xs) (ComposeE ys) = alphaEqTraversable xs ys

instance (Foldable f, Functor f, Hashable (f ()), AlphaHashableE e)
         => AlphaHashableE (ComposeE f e) where
  hashWithSaltE env salt (ComposeE xs) = do
    let h = hashWithSalt salt $ void xs
    foldl (hashWithSaltE env) h xs

instance SinkableB UnitB where
  sinkingProofB fresh UnitB cont = cont fresh UnitB

instance ProvesExt  UnitB where
instance BindsNames UnitB where
  toScopeFrag UnitB = id

instance FromName v => SubstB v UnitB where
  substB env UnitB cont = cont env UnitB

instance SinkableB VoidB where
  sinkingProofB _ _ _ = error "impossible"

instance ProvesExt VoidB where
instance BindsNames VoidB where
  toScopeFrag _ = error "impossible"

instance HoistableB VoidB where
  freeVarsB _ = error "impossible"

instance AlphaEqB VoidB where
  withAlphaEqB _ _ _ = error "impossible"

instance FromName v => SubstB v VoidB where
  substB _ _ _ = error "impossible"

instance SinkableE const => SinkableV (ConstE const)
instance SinkableE const => SinkableE (ConstE const ignored) where
  sinkingProofE fresh (ConstE e) = ConstE $ sinkingProofE fresh e

instance SinkableE VoidE where
  sinkingProofE _ _ = error "impossible"

instance HoistableE VoidE where
  freeVarsE _ = error "impossible"

instance AlphaEqE VoidE where
  alphaEqE _ _ = error "impossible"

instance FromName v => SubstE v VoidE where
  substE _ _ = error "impossible"

instance (SinkableE e1, SinkableE e2) => SinkableE (PairE e1 e2) where
  sinkingProofE fresh (PairE e1 e2) =
    PairE (sinkingProofE fresh e1) (sinkingProofE fresh e2)

instance (HoistableE e1, HoistableE e2) => HoistableE (PairE e1 e2) where
  freeVarsE (PairE e1 e2) = freeVarsE e1 <> freeVarsE e2

instance (SubstE v e1, SubstE v e2) => SubstE v (PairE e1 e2) where
  substE env (PairE x y) = PairE (substE env x) (substE env y)

instance (SinkableE e1, SinkableE e2) => SinkableE (EitherE e1 e2) where
  sinkingProofE fresh (LeftE  e) = LeftE  (sinkingProofE fresh e)
  sinkingProofE fresh (RightE e) = RightE (sinkingProofE fresh e)

instance (HoistableE e1, HoistableE e2) => HoistableE (EitherE e1 e2) where
  freeVarsE (LeftE  e) = freeVarsE e
  freeVarsE (RightE e) = freeVarsE e

instance (SubstE v e1, SubstE v e2) => SubstE v (EitherE e1 e2) where
  substE env (LeftE  x) = LeftE  $ substE env x
  substE env (RightE x) = RightE $ substE env x

instance (SinkableE k, SinkableE v, OrdE k) => SinkableE (MapE k v) where
  sinkingProofE fresh (MapE m) = MapE $ M.fromList newItems
    where
      itemsE = ListE $ toPairE <$> M.toList m
      newItems = fromPairE <$> (fromListE $ sinkingProofE fresh itemsE)

instance SinkableE e => SinkableE (ListE e) where
  sinkingProofE fresh (ListE xs) = ListE $ map (sinkingProofE fresh) xs

instance SinkableE e => SinkableE (NonEmptyListE e) where
  sinkingProofE fresh (NonEmptyListE xs) = NonEmptyListE $ fmap (sinkingProofE fresh) xs

instance AlphaEqE e => AlphaEqE (ListE e) where
  alphaEqE (ListE xs) (ListE ys)
    | length xs == length ys = mapM_ (uncurry alphaEqE) (zip xs ys)
    | otherwise              = zipErr

instance Monoid (ListE e n) where
  mempty = ListE []

instance Semigroup (ListE e n) where
  ListE xs <> ListE ys = ListE $ xs <> ys

instance (EqE k, HashableE k) => GenericE (HashMapE k v) where
  type RepE (HashMapE k v) = ListE (PairE k v)
  fromE (HashMapE m) = ListE $ map (uncurry PairE) $ HM.toList m
  {-# INLINE fromE #-}
  toE   (ListE pairs) = HashMapE $ HM.fromList $ map fromPairE pairs
  {-# INLINE toE #-}
instance (EqE k, HashableE k, SinkableE k  , SinkableE   v) => SinkableE   (HashMapE k v)
instance (EqE k, HashableE k, HoistableE k , HoistableE  v) => HoistableE  (HashMapE k v)
instance (EqE k, HashableE k, SubstE Name k, SubstE Name v) => SubstE Name (HashMapE k v)

instance SinkableE (LiftE a) where
  sinkingProofE _ (LiftE x) = LiftE x

instance HoistableE (LiftE a) where
  freeVarsE (LiftE _) = mempty

instance FromName v => SubstE v (LiftE a) where
  substE _ (LiftE x) = LiftE x

instance Eq a => AlphaEqE (LiftE a) where
  alphaEqE (LiftE x) (LiftE y) = unless (x == y) zipErr

instance SubstE v e => SubstE v (ListE e) where
  substE env (ListE xs) = ListE $ map (substE env) xs

instance SubstE v e => SubstE v (NonEmptyListE e) where
  substE env (NonEmptyListE xs) = NonEmptyListE $ fmap (substE env) xs

instance (PrettyB b, PrettyE e) => Pretty (Abs b e n) where
  pretty (Abs b body) = "(Abs " <> pretty b <> " " <> pretty body <> ")"

instance Pretty a => Pretty (LiftE a n) where
  pretty (LiftE x) = pretty x

instance Pretty (UnitE n) where
  pretty UnitE = ""

instance (PrettyE e1, PrettyE e2) => Pretty (PairE e1 e2 n) where
  pretty (PairE e1 e2) = pretty (e1, e2)

instance ( Generic (b UnsafeS UnsafeS)
         , Generic (body UnsafeS) )
         => Generic (Abs b body n) where
  type Rep (Abs b body n) = Rep (b UnsafeS UnsafeS, body UnsafeS)
  from (Abs b body) = from (unsafeCoerceB b, unsafeCoerceE body)
  to rep = Abs (unsafeCoerceB b) (unsafeCoerceE body)
    where (b, body) = to rep

instance ( Generic (b1 UnsafeS UnsafeS)
         , Generic (b2 UnsafeS UnsafeS) )
         => Generic (PairB b1 b2 n l) where
  type Rep (PairB b1 b2 n l) = Rep (b1 UnsafeS UnsafeS, b2 UnsafeS UnsafeS)
  from (PairB b1 b2) = from (unsafeCoerceB b1, unsafeCoerceB b2)
  to rep = PairB (unsafeCoerceB b1) (unsafeCoerceB b2)
    where (b1, b2) = to rep

instance ( Store   (b UnsafeS UnsafeS), Store   (body UnsafeS)
         , Generic (b UnsafeS UnsafeS), Generic (body UnsafeS) )
         => Store (Abs b body n)
instance ( Store   (b1 UnsafeS UnsafeS), Store   (b2 UnsafeS UnsafeS)
         , Generic (b1 UnsafeS UnsafeS), Generic (b2 UnsafeS UnsafeS) )
         => Store (PairB b1 b2 n l)

instance HasScope (RecSubst v) where
  toScope = Scope . toScopeFrag . RecSubstFrag . fromRecSubst
  {-# INLINE toScope #-}

instance ProvesExt  (RecSubstFrag v) where
instance BindsNames (RecSubstFrag v) where
  toScopeFrag env = substFragAsScope $ fromRecSubstFrag env
  {-# INLINE toScopeFrag #-}
instance HoistableV v => HoistableB (RecSubstFrag v) where
  freeVarsB (RecSubstFrag env) = freeVarsE (Abs (substFragAsScope env) env)

-- Traversing a recursive set of bindings is a bit tricky because we have to do
-- two passes: first we rename the binders, then we go and subst the payloads.
instance (SinkableV substVal, SubstV substVal v) => SubstB substVal (RecSubstFrag v) where
  substB env (RecSubstFrag recSubst) cont = do
    let pairs = toSubstPairs recSubst
    renameSubstPairBinders env pairs \env' pairs' -> do
      let pairs'' = forEachNestItem pairs' \(SubstPair b x) ->
                      SubstPair b $ substE env' x
      cont env' $ RecSubstFrag $ fromSubstPairs pairs''

renameSubstPairBinders
  :: (Distinct o, SinkableV v, SinkableV substVal, FromName substVal)
  => (Scope o, Subst substVal i o)
  -> Nest (SubstPair v ignored) i i'
  -> (forall o'.
         Distinct o'
      => (Scope o', Subst substVal i' o')
      -> Nest (SubstPair v ignored) o o'
      -> a)
  -> a
renameSubstPairBinders env Empty cont = cont env Empty
renameSubstPairBinders env (Nest (SubstPair b v) rest) cont =
  substB env b \env' b' ->
    renameSubstPairBinders env' rest \env'' rest' ->
      cont env'' (Nest (SubstPair b' v) rest')

instance SinkableV v => SinkableB (RecSubstFrag v) where
  sinkingProofB _ _ _ = todoSinkableProof

instance Store C
instance Store (UnitE n)
instance Store (VoidE n)
instance (Store (e1 n), Store (e2 n)) => Store (PairE   e1 e2 n)
instance (Store (e1 n), Store (e2 n)) => Store (EitherE e1 e2 n)
instance Store (e n) => Store (ListE  e n)
instance Store a => Store (LiftE a n)
instance (Store (e UnsafeS), Generic (e UnsafeS)) => Store (LiftB e n l)
instance Store (const n) => Store (ConstE const ignored n)
instance (Color c, Store (ann n)) => Store (BinderP c ann n l)

instance ( forall c. Color c => Store (v c o')
         , forall c. Color c => Generic (v c o'))
         => Store (RecSubstFrag v o o')

instance ( forall c. Color c => Store (v c o)
         , forall c. Color c => Generic (v c o))
         => Store (RecSubst v o)
instance Store (Scope n)
deriving instance (forall c n. Pretty (v c n)) => Pretty (RecSubstFrag v o o')


-- We often have high-degree sum types that need GenericE instances, and
-- EitherE seems like a natural choice for those. However, if you have 20
-- constructors, injecting the last one into the generic representation
-- requires an unnecessary allocation of 19 RightE constructors! This is
-- why here we define an n-way sum type, so that the different cases can be
-- encoded compactly just by changing the constructor tag.
--
-- There's nothing special about the number 6. We can always change the width
-- as we see fit. But it did seem to balance the amount of boilerplate well.
data EitherE6 (e0::E) (e1::E) (e2::E) (e3::E) (e4::E) (e5::E) (n::S)
  = Case0 (e0 n)
  | Case1 (e1 n)
  | Case2 (e2 n)
  | Case3 (e3 n)
  | Case4 (e4 n)
  | Case5 (e5 n)
  deriving (Generic)

type EitherE2 e0 e1          = EitherE6 e0 e1 VoidE VoidE VoidE VoidE
type EitherE3 e0 e1 e2       = EitherE6 e0 e1 e2    VoidE VoidE VoidE
type EitherE4 e0 e1 e2 e3    = EitherE6 e0 e1 e2    e3    VoidE VoidE
type EitherE5 e0 e1 e2 e3 e4 = EitherE6 e0 e1 e2    e3    e4    VoidE

instance (AlphaHashableE e0, AlphaHashableE e1, AlphaHashableE e2,
          AlphaHashableE e3, AlphaHashableE e4, AlphaHashableE e5)
            => AlphaHashableE (EitherE6 e0 e1 e2 e3 e4 e5) where
  hashWithSaltE env salt = \case
    Case0 e -> hashWithSaltE env (hashWithSalt salt (0::Int)) e
    Case1 e -> hashWithSaltE env (hashWithSalt salt (1::Int)) e
    Case2 e -> hashWithSaltE env (hashWithSalt salt (2::Int)) e
    Case3 e -> hashWithSaltE env (hashWithSalt salt (3::Int)) e
    Case4 e -> hashWithSaltE env (hashWithSalt salt (4::Int)) e
    Case5 e -> hashWithSaltE env (hashWithSalt salt (5::Int)) e
  {-# INLINE hashWithSaltE #-}

instance (SinkableE e0, SinkableE e1, SinkableE e2,
          SinkableE e3, SinkableE e4, SinkableE e5)
            => SinkableE (EitherE6 e0 e1 e2 e3 e4 e5) where
  sinkingProofE fresh = \case
    Case0 e -> Case0 $ sinkingProofE fresh e
    Case1 e -> Case1 $ sinkingProofE fresh e
    Case2 e -> Case2 $ sinkingProofE fresh e
    Case3 e -> Case3 $ sinkingProofE fresh e
    Case4 e -> Case4 $ sinkingProofE fresh e
    Case5 e -> Case5 $ sinkingProofE fresh e

instance (HoistableE e0, HoistableE e1, HoistableE e2,
          HoistableE e3, HoistableE e4, HoistableE e5)
            => HoistableE (EitherE6 e0 e1 e2 e3 e4 e5) where
  freeVarsE = \case
    Case0 e -> freeVarsE e
    Case1 e -> freeVarsE e
    Case2 e -> freeVarsE e
    Case3 e -> freeVarsE e
    Case4 e -> freeVarsE e
    Case5 e -> freeVarsE e
  {-# INLINE freeVarsE #-}

instance (SubstE v e0, SubstE v e1, SubstE v e2,
          SubstE v e3, SubstE v e4, SubstE v e5)
            => SubstE v (EitherE6 e0 e1 e2 e3 e4 e5) where
  substE env = \case
    Case0 e -> Case0 $ substE env e
    Case1 e -> Case1 $ substE env e
    Case2 e -> Case2 $ substE env e
    Case3 e -> Case3 $ substE env e
    Case4 e -> Case4 $ substE env e
    Case5 e -> Case5 $ substE env e
  {-# INLINE substE #-}

instance (AlphaEqE e0, AlphaEqE e1, AlphaEqE e2,
          AlphaEqE e3, AlphaEqE e4, AlphaEqE e5)
            => AlphaEqE (EitherE6 e0 e1 e2 e3 e4 e5) where
  alphaEqE (Case0 e1) (Case0 e2) = alphaEqE e1 e2
  alphaEqE (Case1 e1) (Case1 e2) = alphaEqE e1 e2
  alphaEqE (Case2 e1) (Case2 e2) = alphaEqE e1 e2
  alphaEqE (Case3 e1) (Case3 e2) = alphaEqE e1 e2
  alphaEqE (Case4 e1) (Case4 e2) = alphaEqE e1 e2
  alphaEqE (Case5 e1) (Case5 e2) = alphaEqE e1 e2
  alphaEqE _          _          = zipErr

instance (Store (e0 n), Store (e1 n), Store (e2 n),
          Store (e3 n), Store (e4 n), Store (e5 n))
            => Store (EitherE6 e0 e1 e2 e3 e4 e5 n)

-- ============================================================================
-- ==============================  UNSAFE CORE  ===============================
-- ============================================================================

-- `S` is the kind of "scope parameters". It's only ever used as a phantom type.
-- It represents a list of names, given by the value of the singleton type
-- `Scope n` (`n::S`). Names are tagged with a scope parameter, and a name of
-- type `Name n` has an underlying raw name that must occur in the corresponding
-- `Scope n`. (A detail: `Scope n` actually only carries a *set* of names, not
-- a list, because that's all we need at runtime. But it's important to remember
-- that it conceptually represents a list. For example, a `Scope n` and a `NameSet
-- m` that happen to represent the same set of names can't necessarily be
-- considered equal.) Types of kind `S` are mostly created existentially through
-- rank-2 polymorphism, rather than using the constructors in the data
-- definition. For example: magicallyCreateFreshS :: (forall (n::S). a) -> a
-- magicallyCreateFreshS x = x -- where does `n` come from? magic!

-- We also have `:=>:` to represent differences between scopes with a common
-- prefix. A `Scope (n:=>:l)` means that
--   1. `Scope n` is a prefix of `Scope l`
--   2. `Scope (n:=>:l)` is the list of names by which `l` extends `n`.

--      x    y    z    x    w    x
--     \-----------------/\--------/
--              n           n:=>:l
--     \---------------------------/
--                    l

-- Note that `l` is not necessarily a *fresh* extension: in the example above, x
-- appears in `n:=>:l` even though it already appeared, twice, in `n`.
-- We have separate proof objects, `Ext n l` and `Distinct n` to provide
-- evidence of freshness.

-- There are also special scopes, `VoidS` and `UnitS`, representing the
-- empty list and a singleton list with a particular special name. These are
-- useful in the same way that the ordinary types `Void` and `()` are useful.

data S = (:=>:) S S
       | VoidS
       | UnsafeS

-- Name "color" ("type", "kind", etc. already taken)
data C =
    AtomNameC
  | DataDefNameC
  | TyConNameC
  | DataConNameC
  | ClassNameC
  | InstanceNameC
  | SuperclassNameC
  | MethodNameC
  | ImpFunNameC
  | ObjectFileNameC
  | ModuleNameC
  | PtrNameC
  | UnsafeC
    deriving (Eq, Ord, Generic, Show)

type E = S -> *       -- expression-y things, covariant in the S param
type B = S -> S -> *  -- binder-y things, covariant in the first param and
                      -- contravariant in the second. These are things like
                      -- `Binder n l` or `Decl n l`, that bind the names in
                      -- `ScopeFrag n l`, extending `n` to `l`. Their free
                      -- name are in `Scope n`. We sometimes call `n` the
                      -- "outside scope" and "l" the "inside scope".
type V = C -> E       -- value-y things that we might look up in an environment
                      -- with a `Name c n`, parameterized by the name's color.

-- We use SubstItem for ColorRep to be able ot unsafeCoerce scopes into name sets in O(1).
type ColorRep = SubstItem GHC.Exts.Any UnsafeS
type NameSet (n::S) = RawNameMap ColorRep

-- ScopeFrag is a SubstFrag that can contain _any_ V-kinded thing.
-- Semantically it is equivalent to M.Map RawName [C].
--
-- WARNING!
-- The "any" part is really important, beacuse we often use unsafeCoerce
-- to cheaply construct scopes out of substitutions. After composing a few of
-- those, there may be multiple different types of Vs embeded here. You should
-- never assume _anything_ about those and it is not safe to cast them back to
-- any other V. The only allowed operation is looking up colors embedded in SubstItem.
newtype ScopeFrag (n::S) (l::S) = UnsafeScopeFromSubst (SubstFrag GHC.Exts.Any n l UnsafeS)
                                  deriving Generic
newtype Scope (n::S) = Scope { fromScope :: ScopeFrag VoidS n }  deriving Generic

pattern UnsafeMakeScopeFrag :: RawNameMap ColorRep -> ScopeFrag n l
pattern UnsafeMakeScopeFrag m = UnsafeScopeFromSubst (UnsafeMakeSubst m)
{-# COMPLETE UnsafeMakeScopeFrag #-}

instance Category ScopeFrag where
  id = UnsafeMakeScopeFrag mempty
  {-# INLINE id #-}
  -- Note that `(.)` is flipped `(>>>)`, so s2 (lower scope) is the first arg.
  UnsafeMakeScopeFrag s2 . UnsafeMakeScopeFrag s1 =
    UnsafeMakeScopeFrag $ R.unionWith takeLeftNonDistinct s2 s1
  {-# INLINE (.) #-}

instance Color c => BindsNames (NameBinder c) where
  toScopeFrag (UnsafeMakeBinder v) = substFragAsScope $
    UnsafeMakeSubst $ R.singleton v $ toSubstItem DistinctName
      (TrulyUnsafe.unsafeCoerce UnitV :: GHC.Exts.Any c VoidS)

absurdNameFunction :: Name v VoidS -> a
absurdNameFunction _ = error "Void names shouldn't exist"

scopeFragToSubstFrag :: forall v i i' o
                      . (forall c. Color c => Name c (i:=>:i') -> v c o)
                     -> ScopeFrag i i' -> SubstFrag v i i' o
scopeFragToSubstFrag f (UnsafeScopeFromSubst m) = fmapSubstFrag (\n _ -> f n) m

newtype Name (c::C)  -- Name color
             (n::S)  -- Scope parameter
  = UnsafeMakeName RawName
    deriving (Show, Eq, Ord, Pretty, HasNameHint, Generic, Store)

newtype NameBinder (c::C)  -- name color
                   (n::S)  -- scope above the binder
                   (l::S)  -- scope under the binder (`l` for "local")
  = UnsafeMakeBinder RawName
    deriving (Show, Pretty, HasNameHint, Generic, Store)

newBinder :: Color c => NameHint -> (forall l. NameBinder c VoidS l -> a) -> a
newBinder hint cont = cont $ UnsafeMakeBinder $ rawNameFromHint hint

-- Closed binder-name pair. The name isn't fresh and it doesn't pretend to be.
-- It's intended for subsequent refreshing.
newName :: Color c => NameHint -> Abs (NameBinder c) (Name c) n
newName hint = sinkFromTop $ newBinder hint \b -> Abs b $ binderName b

-- uses the monad just to diambiguate the scope parameter
newNameM :: Monad1 m => Color c => NameHint -> m n (Abs (NameBinder c) (Name c) n)
newNameM hint = return $ newName hint

newNames :: Color c => Int -> Abs (Nest (NameBinder c)) (ListE (Name c)) n
newNames n = do
  let ns = rawNames n
  let vs = map UnsafeMakeName ns
  let bs = unsafeListToNest $ map UnsafeMakeBinder ns
  unsafeCoerceE $ Abs bs $ ListE vs

withFresh :: forall n c a. (Distinct n, Color c)
          => NameHint -> Scope n
          -> (forall l. DExt n l => NameBinder c n l -> a) -> a
withFresh hint (Scope (UnsafeMakeScopeFrag scope)) cont =
  withDistinctEvidence (fabricateDistinctEvidence :: DistinctEvidence UnsafeS) $
    withExtEvidence' (FabricateExtEvidence :: ExtEvidence n UnsafeS) $
      cont $ (UnsafeMakeBinder (freshRawName hint scope) :: NameBinder c n UnsafeS)
{-# INLINE withFresh #-}

-- proves that the names in n are distinct
class Distinct (n::S)
type DExt n l = (Distinct l, Ext n l)

fabricateDistinctEvidence :: forall n. DistinctEvidence n
fabricateDistinctEvidence =
  withDistinctEvidence (error "pure fabrication" :: DistinctEvidence n) Distinct
{-# INLINE fabricateDistinctEvidence #-}

data DistinctEvidence (n::S) where
  Distinct :: Distinct n => DistinctEvidence n

instance Distinct VoidS

withDistinctEvidence :: forall n a. DistinctEvidence n -> (Distinct n => a) -> a
withDistinctEvidence _ cont = fromWrapWithDistinct
 ( TrulyUnsafe.unsafeCoerce ( WrapWithDistinct cont :: WrapWithDistinct n     a
                                                  ) :: WrapWithDistinct VoidS a)
{-# INLINE withDistinctEvidence #-}

newtype WrapWithDistinct n r =
  WrapWithDistinct { fromWrapWithDistinct :: Distinct n => r }


withSubscopeDistinct :: forall n l b a.
                        (Distinct l, ProvesExt b)
                     => b n l -> ((Ext n l, Distinct n) => a) -> a
withSubscopeDistinct b cont =
  withExtEvidence' (toExtEvidence b) $
    withDistinctEvidence (fabricateDistinctEvidence :: DistinctEvidence n) $
      cont
{-# INLINE withSubscopeDistinct #-}

-- useful for printing etc.
getRawName :: Name c n -> RawName
getRawName (UnsafeMakeName rawName) = rawName

-- === sinkings ===

-- Note [Sinkings]

-- `Ext n l` is proof that `l` extends `n` (not necessarily freshly:
-- `Distinct l` is still needed to further prove that). Unlike `ScopeFrag`
-- (which is also proof) it doesn't actually carry any data, so we can unsafely
-- create one from nothing when we need to.
class    (ExtEnd n => ExtEnd l) => Ext n l
instance (ExtEnd n => ExtEnd l) => Ext n l

-- ExtEnd is just a dummy class we use to encode the transitivity and
-- reflexivity of `Ext` in a way that GHC understands.
class ExtEnd (n::S)

getExtEvidence :: Ext n l => ExtEvidence n l
getExtEvidence = FabricateExtEvidence

absurdExtEvidence :: ExtEvidence VoidS n
absurdExtEvidence = FabricateExtEvidence

-- We give this one a ' because the more general one defined in Name is the
-- version we usually want to use.
withExtEvidence' :: forall n l a. ExtEvidence n l -> (Ext n l => a) -> a
withExtEvidence' _ cont = fromWrapWithExt
 ( TrulyUnsafe.unsafeCoerce ( WrapWithExt cont :: WrapWithExt n     l     a
                                             ) :: WrapWithExt VoidS VoidS a)
{-# INLINE withExtEvidence' #-}

newtype WrapWithExt n l r =
  WrapWithExt { fromWrapWithExt :: Ext n l => r }

data ExtEvidence (n::S) (l::S) = FabricateExtEvidence

instance Category ExtEvidence where
  id = FabricateExtEvidence
  {-# INLINE id #-}
  -- Unfortunately, we can't write the class version of this transitivity axiom
  -- because the intermediate type would be ambiguous.
  FabricateExtEvidence . FabricateExtEvidence = FabricateExtEvidence
  {-# INLINE (.) #-}

sink :: (SinkableE e, DExt n l) => e n -> e l
sink x = unsafeCoerceE x
{-# INLINE sink #-}

sinkR :: SinkableE e => e (n:=>:l) -> e l
sinkR = unsafeCoerceE
{-# INLINE sinkR #-}

sinkList :: (SinkableE e, DExt n l) => [e n] -> [e l]
sinkList = fromListE . sink . ListE
{-# INLINE sinkList #-}

class SinkableE (e::E) where
  sinkingProofE :: SinkingCoercion n l -> e n -> e l

  default sinkingProofE :: (GenericE e, SinkableE (RepE e))
                          => SinkingCoercion n l -> e n -> e l
  sinkingProofE free x = toE $ sinkingProofE free $ fromE x

class SinkableB (b::B) where
  sinkingProofB :: SinkingCoercion n n' -> b n l
                  -> (forall l'. SinkingCoercion l l' -> b n' l' -> a)
                  -> a
  default sinkingProofB :: (GenericB b, SinkableB (RepB b))
                          => SinkingCoercion n n' -> b n l
                          -> (forall l'. SinkingCoercion l l' -> b n' l' -> a)
                          -> a
  sinkingProofB fresh b cont =
    sinkingProofB fresh (fromB b) \fresh' b' -> cont fresh' $ toB b'

-- previously we just had the alias
-- `type SinkableV v = forall c. Color c => SinkableE (v c)`
-- but GHC seemed to have trouble figuring out superclasses etc. so
-- we're making it an explicit class instead
class (forall c. Color c => SinkableE (v c))
      => SinkableV (v::V)

class (forall c. Color c => HoistableE (v c))
      => HoistableV (v::V)

data SinkingCoercion (n::S) (l::S) where
  SinkingCoercion :: (forall s. Name s n -> Name s l) -> SinkingCoercion n l

instance SinkableV Name
instance HoistableV  Name

instance SinkableE (Name c) where
  sinkingProofE (SinkingCoercion f) name = f name

-- This is the unsafely-implemented base case. Here's why it's valid. Let's say
-- the name of the binder is x. The scopes are related like this:
--   l  = n  ++ [x]
--   l' = n' ++ [x]
-- We're given an sinking from n to n' and we want to produce an sinking
-- from l to l'. Any name in l must be either:
--   (1) x itself, in which case it's also in l'
--   (2) in n, in which case it can be sinked to n'. The only issue would be
--       if it were shadowed by x, but it can't be because then we'd be in case (1).
instance SinkableB (NameBinder s) where
  sinkingProofB  _ (UnsafeMakeBinder b) cont =
    cont (SinkingCoercion unsafeCoerceE) (UnsafeMakeBinder b)

instance SinkableE DistinctEvidence where
  sinkingProofE _ _ = fabricateDistinctEvidence

instance SinkableE (ExtEvidence n) where
  sinkingProofE _ _ = FabricateExtEvidence

-- === projections ===

unsafeCoerceNameSet :: NameSet n -> NameSet l
unsafeCoerceNameSet = TrulyUnsafe.unsafeCoerce

-- XXX: we need another constraint analogous to `SinkableE`, which says that
--      we can do the actual hoisting by coercion. But we can't use
--      `SinkableE` itself because `Distinct` can't implement it. For now,
--      we just have to be careful about only giving `HoistableE` instances to
--      the right types.
-- XXX: there are privileged functions that depend on `HoistableE` instances
--      being correct.
class HoistableE (e::E) where
  freeVarsE :: e n-> NameSet n
  default freeVarsE :: (GenericE e, HoistableE (RepE e)) => e n -> NameSet n
  freeVarsE e = freeVarsE $ fromE e

class BindsNames b => HoistableB (b::B) where
  freeVarsB :: b n l -> NameSet n
  default freeVarsB :: (GenericB b, HoistableB (RepB b)) => b n l -> NameSet n
  freeVarsB b = freeVarsB $ fromB b

data HoistExcept a = HoistSuccess a | HoistFailure [RawName]

data ClosedWithScope (e::E) where
  ClosedWithScope :: Distinct n => Scope n -> e n -> ClosedWithScope e

withScopeFromFreeVars :: HoistableE e => e n -> ClosedWithScope e
withScopeFromFreeVars e =
  withDistinctEvidence (fabricateDistinctEvidence :: DistinctEvidence UnsafeS) $
    ClosedWithScope scope $ unsafeCoerceE e
  where scope = (Scope $ UnsafeMakeScopeFrag $ freeVarsE e) :: Scope UnsafeS

-- This renames internal binders in a way that doesn't depend on any extra
-- context. The resuling binder names are arbitrary (we make no promises!) but
-- at least they're deterministic.
canonicalizeForPrinting
  :: (HoistableE e, SubstE Name e) => e n -> (forall l. e l -> a) -> a
canonicalizeForPrinting e cont =
  case withScopeFromFreeVars e of
    ClosedWithScope scope e' ->
      cont $ fmapNames scope id e'

liftHoistExcept :: Fallible m => HoistExcept a -> m a
liftHoistExcept (HoistSuccess x) = return x
liftHoistExcept (HoistFailure vs) = throw EscapedNameErr (pprint vs)

liftHoistExcept' :: Fallible m => String -> HoistExcept a -> m a
liftHoistExcept' _ (HoistSuccess x) = return x
liftHoistExcept' msg (HoistFailure vs) =
  throw EscapedNameErr $ (pprint vs) ++ "\n" ++ msg

ignoreHoistFailure :: HasCallStack => HoistExcept a -> a
ignoreHoistFailure (HoistSuccess x) = x
ignoreHoistFailure (HoistFailure _) = error "hoist failure"

hoist :: (BindsNames b, HoistableE e) => b n l -> e l -> HoistExcept (e n)
hoist b e =
  case R.disjoint fvs frag of
    True  -> HoistSuccess $ unsafeCoerceE e
    False -> HoistFailure $ nameSetRawNames $ R.intersection fvs frag
  where
    UnsafeMakeScopeFrag frag = toScopeFrag b
    fvs = freeVarsE e

hoistToTop :: HoistableE e => e n -> HoistExcept (e VoidS)
hoistToTop e =
  case nameSetRawNames $ freeVarsE e of
    []          -> HoistSuccess $ unsafeCoerceE e
    leakedNames -> HoistFailure leakedNames

sinkFromTop :: SinkableE e => e VoidS -> e n
sinkFromTop = unsafeCoerceE
{-# INLINE sinkFromTop #-}

freeVarsList :: (HoistableE e, Color c) => e n -> [Name c n]
freeVarsList e = nameSetToList $ freeVarsE e

nameSetToList :: forall c n. Color c => NameSet n -> [Name c n]
nameSetToList nameSet =
  catMaybes $ flip map (R.toList nameSet) \(rawName, item) ->
    case fromSubstItem item of
      Nothing -> Nothing
      Just (_ :: GHC.Exts.Any c UnsafeS) -> Just $ UnsafeMakeName rawName

toNameSet :: ScopeFrag n l -> NameSet l
toNameSet (UnsafeMakeScopeFrag s) = s

nameSetRawNames :: NameSet n -> [RawName]
nameSetRawNames m = R.keys m

isFreeIn :: HoistableE e => Name c n -> e n -> Bool
isFreeIn v e = getRawName v `R.member` freeVarsE e

anyFreeIn :: HoistableE e => [Name c n] -> e n -> Bool
anyFreeIn vs e =
  not $ R.disjoint (R.fromList $ map (\v -> (getRawName v, ())) vs)
                   (freeVarsE e)

exchangeBs :: (Distinct l, BindsNames b1, SinkableB b1, HoistableB b2)
              => PairB b1 b2 n l
              -> HoistExcept (PairB b2 b1 n l)
exchangeBs (PairB b1 b2) =
  case R.disjoint fvs2 frag of
    True  -> HoistSuccess $ PairB (unsafeCoerceB b2) (unsafeCoerceB b1)
    False -> HoistFailure $ nameSetRawNames $ R.intersection fvs2 frag
  where
    UnsafeMakeScopeFrag frag = toScopeFrag b1
    fvs2 = freeVarsB b2

hoistNameSet :: BindsNames b => b n l -> NameSet l -> NameSet n
hoistNameSet b nameSet =
  unsafeCoerceNameSet $ nameSet `R.difference` frag
  where UnsafeMakeScopeFrag frag = toScopeFrag b

abstractFreeVar :: Name c n -> e n -> Abs (NameBinder c) e n
abstractFreeVar v e =
  case abstractFreeVarsNoAnn [v] e of
    Abs (Nest b Empty) e' -> Abs b e'
    _ -> error "impossible"

abstractFreeVars :: [(Name c n, ann n)]
                 -> e n -> Abs (Nest (BinderP c ann)) e n
abstractFreeVars vs e = Abs bs e
  where bs = unsafeCoerceB $ unsafeListToNest bsFlat
        bsFlat = vs <&> \(UnsafeMakeName v, ann) ->
          UnsafeMakeBinder v :> unsafeCoerceE ann

abstractFreeVarsNoAnn :: [Name c n] -> e n -> Abs (Nest (NameBinder c)) e n
abstractFreeVarsNoAnn vs e =
  case abstractFreeVars (zip vs (repeat UnitE)) e of
    Abs bs e' -> Abs bs' e'
      where bs' = fmapNest (\(b:>UnitE) -> b) bs

instance Color c => HoistableB (NameBinder c) where
  freeVarsB _ = mempty

instance Color c => HoistableE (Name c) where
  freeVarsE name = R.singleton (getRawName name) $
    toSubstItem DistinctName (TrulyUnsafe.unsafeCoerce UnitV :: GHC.Exts.Any c UnsafeS)

instance (HoistableB b1, HoistableB b2) => HoistableB (PairB b1 b2) where
  freeVarsB (PairB b1 b2) =
    freeVarsB b1 <> hoistNameSet b1 (freeVarsB b2)

instance (Color c, HoistableE ann) => HoistableB (BinderP c ann) where
  freeVarsB (b:>ann) = freeVarsB b <> freeVarsE ann

instance HoistableB UnitB where
  freeVarsB = mempty

instance HoistableE e => HoistableE (ListE e) where
  freeVarsE (ListE xs) = foldMap freeVarsE xs

-- === environments ===

-- The `Subst` type is purely an optimization. We could do everything using
-- the safe API by defining:
--    type Subst v i o = (ScopeFrag i, forall s. Name s i -> v s o)
-- Instead, we use this unsafely-implemented data type for efficiency, to avoid
-- long chains of case analyses as we extend environments one name at a time.

newtype SubstFrag
  (v ::V)  -- env payload, as a function of the name's color
  (i ::S)  -- starting scope parameter for names we can look up in this env
  (i'::S)  -- ending   scope parameter for names we can look up in this env
  (o ::S)  -- scope parameter for the values stored in the env
  = UnsafeMakeSubst (RawNameMap (SubstItem v o))
  deriving (Generic)
deriving instance (forall c. Show (v c o)) => Show (SubstFrag v i i' o)

data SubstItem (v::V) (n::S) = SubstItem {-# UNPACK #-} !SubstItemFlags (v UnsafeC n)
deriving instance (forall c. Show (v c n)) => Show (SubstItem v n)

fromSubstItem :: forall c v o. Color c => SubstItem v o -> Maybe (v c o)
fromSubstItem (SubstItem f (val :: v c' o)) =
  case (substItemColor f) == getColorRep @c of
    True  -> Just (TrulyUnsafe.unsafeCoerce val :: v c o)
    False -> Nothing
{-# INLINE fromSubstItem #-}

toSubstItem :: forall c v o. Color c => FragNameDistinctness -> v c o -> SubstItem v o
toSubstItem d v = SubstItem (packSubstItemFlags d $ getColorRep @c) (unsafeCoerceVC v)
{-# INLINE toSubstItem #-}

fromSubstItemPoly :: forall v o a. SubstItem v o -> (forall c. Color c => v c o -> a) -> a
fromSubstItemPoly (SubstItem f v) cont =
  interpretColor (substItemColor f) \(ColorProxy :: ColorProxy c) -> cont (unsafeCoerceVC @c v)
{-# INLINE fromSubstItemPoly #-}

-- === Packed representation of SubstItem properties ===
-- We use the MSB to encode shadowing: a name has been shadowed in the current
-- fragment if the bit is set. The rest of the bits are used to encode the tag
-- of the C constructor (representing name's color).

newtype SubstItemFlags = SubstItemFlags Int deriving (Show, Store)

shadowBit :: Int
shadowBit = finiteBitSize @Int undefined - 1
{-# INLINE shadowBit #-}

substItemColor :: SubstItemFlags -> C
substItemColor (SubstItemFlags f) = tagToEnum# tag
  where !(I# tag) = f `clearBit` shadowBit
{-# INLINE substItemColor #-}

packSubstItemFlags :: FragNameDistinctness -> C -> SubstItemFlags
packSubstItemFlags d c = SubstItemFlags $ case d of DistinctName -> f'; ShadowingName -> f' `setBit` shadowBit
  where f' = I# (dataToTag# c)
{-# INLINE packSubstItemFlags #-}

undistinctItem :: SubstItemFlags -> SubstItemFlags
undistinctItem (SubstItemFlags f) = SubstItemFlags $ f `setBit` shadowBit
{-# INLINE undistinctItem #-}

data FragNameDistinctness = DistinctName | ShadowingName deriving (Eq)

itemDistinctness :: SubstItem v n -> FragNameDistinctness
itemDistinctness (SubstItem (SubstItemFlags f) _) = case f `testBit` shadowBit of True -> ShadowingName; False -> DistinctName
{-# INLINE itemDistinctness #-}

takeLeftNonDistinct :: SubstItem v n -> SubstItem v n -> SubstItem v n
takeLeftNonDistinct (SubstItem f v) _ = SubstItem (undistinctItem f) v

-- === environments and scopes ===

lookupSubstFrag :: Color c => SubstFrag v i i' o -> Name c (i:=>:i') -> v c o
lookupSubstFrag (UnsafeMakeSubst m) (UnsafeMakeName rawName) =
  case R.lookup rawName m of
    Just d -> case fromSubstItem d of
      Nothing -> error "Wrong name color (should never happen)"
      Just x -> x
    _ -> error "Subst lookup failed (this should never happen)"

-- Just for debugging
lookupSubstFragRaw :: SubstFrag v i i' o -> RawName -> Maybe (v UnsafeC o)
lookupSubstFragRaw (UnsafeMakeSubst m) rawName =
  R.lookup rawName m <&> \(SubstItem _ v) -> v

instance InFrag (SubstFrag v) where
  emptyInFrag = UnsafeMakeSubst mempty
  {-# INLINE emptyInFrag #-}
  catInFrags (UnsafeMakeSubst m1) (UnsafeMakeSubst m2) =
    UnsafeMakeSubst (R.unionWith takeLeftNonDistinct m2 m1)
  {-# INLINE catInFrags #-}

singletonSubst :: Color c => NameBinder c i i' -> v c o -> SubstFrag v i i' o
singletonSubst (UnsafeMakeBinder name) x =
  UnsafeMakeSubst $ R.singleton name $ toSubstItem DistinctName x
{-# INLINE singletonSubst #-}

fmapSubstFrag :: (forall c. Color c => Name c (i:=>:i') -> v c o -> v' c o')
              -> SubstFrag v i i' o -> SubstFrag v' i i' o'
fmapSubstFrag f (UnsafeMakeSubst m) =
  UnsafeMakeSubst $ flip R.mapWithKey m $ \k item@(SubstItem fs _) ->
    SubstItem fs $ fromSubstItemPoly item \v ->
      unsafeCoerceVC @UnsafeC $ f (UnsafeMakeName k) v

substFragAsScope :: forall v i i' o. SubstFrag v i i' o -> ScopeFrag i i'
substFragAsScope m = UnsafeMakeScopeFrag $ TrulyUnsafe.unsafeCoerce m

-- === garbage collection ===

collectGarbage :: (HoistableV v, HoistableE e)
               => Distinct l => RecSubstFrag v n l -> e l
               -> (forall l'. Distinct l' => RecSubstFrag v n l' -> e l' -> a)
               -> a
collectGarbage (RecSubstFrag (UnsafeMakeSubst env)) e cont = do
  let seedNames = R.keys $ freeVarsE e
  let accessibleNames = transitiveClosure getParents seedNames
  let env' = RecSubstFrag $ UnsafeMakeSubst $ R.restrictKeys env accessibleNames
  cont env' $ unsafeCoerceE e
  where
    getParents :: RawName -> [RawName]
    getParents name = case R.lookup name env of
      Nothing   -> []
#ifdef DEX_DEBUG
      Just (SubstItem f _) | itemDistinctness f == ShadowingName ->
        error "shouldn't be possible, due to Distinct constraint"
#endif
      Just item -> R.keys $ fromSubstItemPoly item freeVarsE

-- === iterating through env pairs ===

-- Taking this binder apart is unsafe, because converting a nest of RepeatedNameBinders
-- into a nest of their consecutive NameBinders is expressible in the safe fragment, but
-- it doesn't preserve the multiplicity of names in a scope fragment!
data RepeatedNameBinder (c::C) (n::S) (l::S) where
  UnsafeRepeatedNameBinder :: !FragNameDistinctness -> NameBinder c n l -> RepeatedNameBinder c n l
instance Color c => SinkableB (RepeatedNameBinder c) where
  sinkingProofB _ _ _ = todoSinkableProof
instance Color c => ProvesExt (RepeatedNameBinder c) where
  toExtEvidence (UnsafeRepeatedNameBinder _ b) = toExtEvidence b
  {-# INLINE toExtEvidence #-}
instance Color c => BindsNames (RepeatedNameBinder c) where
  toScopeFrag (UnsafeRepeatedNameBinder _ b) = toScopeFrag b
  {-# INLINE toScopeFrag #-}
instance (Color c, FromName v, SinkableV v) => SubstB v (RepeatedNameBinder c) where
  substB env (UnsafeRepeatedNameBinder d b) cont = substB env b \env' b' ->
    cont env' $ UnsafeRepeatedNameBinder d b'
  {-# INLINE substB #-}
instance Color c => BindsAtMostOneName (RepeatedNameBinder c) c where
  (UnsafeRepeatedNameBinder _ b) @> v = b @> v
  {-# INLINE (@>) #-}
instance Color c => BindsOneName (RepeatedNameBinder c) c where
  binderName (UnsafeRepeatedNameBinder _ b) = binderName b
  {-# INLINE binderName #-}
instance Color c => HasNameHint (RepeatedNameBinder c n l) where
  getNameHint (UnsafeRepeatedNameBinder _ b) = getNameHint b
  {-# INLINE getNameHint #-}


data SubstPair (v::V) (o::S) (i::S) (i'::S) where
  SubstPair :: Color c => {-# UNPACK #-} !(RepeatedNameBinder c i i') -> v c o -> SubstPair v o i i'

toSubstPairs :: forall v i i' o . SubstFrag v i i' o -> Nest (SubstPair v o) i i'
toSubstPairs (UnsafeMakeSubst m) =
  go $ R.toList m <&> \(rawName, item) ->
    fromSubstItemPoly item \v ->
      SubstPair (UnsafeRepeatedNameBinder (itemDistinctness item) (UnsafeMakeBinder rawName)) v
  where
    go :: [SubstPair v o UnsafeS UnsafeS] -> Nest (SubstPair v o) i i'
    go [] = unsafeCoerceB Empty
    go (SubstPair b val : rest) = Nest (SubstPair (unsafeCoerceB b) val) $ go rest

data WithRenamer e i o where
  WithRenamer :: SubstFrag Name i i' o -> e i' -> WithRenamer e i o

instance Category (Nest b) where
  id = Empty
  {-# INLINE id #-}
  (.) = flip joinNest
  {-# INLINE (.) #-}

instance Category (RNest b) where
  id = REmpty
  {-# INLINE id #-}
  (.) = flip joinRNest
  {-# INLINE (.) #-}

instance ProvesExt (SubstPair v o) where
  toExtEvidence (SubstPair b _) = toExtEvidence b

instance BindsNames (SubstPair v o) where
  toScopeFrag (SubstPair b _) = toScopeFrag b

-- === instances ===

instance (forall c. Pretty (v c n)) => Pretty (SubstItem v n) where
  pretty (SubstItem _ val) = pretty val

instance SinkableV v => SinkableE (SubstFrag v i i') where
  sinkingProofE fresh m = fmapSubstFrag (\(UnsafeMakeName _) v -> sinkingProofE fresh v) m

instance HoistableV v => HoistableE (SubstFrag v i i') where
  freeVarsE frag = foldMapSubstFrag freeVarsE frag

instance SubstV substVal v => SubstE substVal (SubstFrag v i i') where
   substE env frag = fmapSubstFrag (\_ val -> substE env val) frag

-- === unsafe coercions ===

-- Sometimes we need to break the glass. But at least these are slightly safer
-- than raw `unsafeCoerce` because at the checks the kind

unsafeCoerceE :: forall (e::E) i o . e i -> e o
unsafeCoerceE = TrulyUnsafe.unsafeCoerce
{-# NOINLINE [1] unsafeCoerceE #-}

unsafeCoerceB :: forall (b::B) n l n' l' . b n l -> b n' l'
unsafeCoerceB = TrulyUnsafe.unsafeCoerce
{-# NOINLINE [1] unsafeCoerceB #-}

unsafeCoerceVC :: forall c' (v::V) c o. v c o -> v c' o
unsafeCoerceVC = TrulyUnsafe.unsafeCoerce
{-# NOINLINE [1] unsafeCoerceVC #-}

-- === instances ===

instance (forall n' l'. Show (b n' l')) => Show (Nest b n l) where
  show Empty = ""
  show (Nest b rest) = "(Nest " <> show b <> " in " <> show rest <> ")"

instance (forall (n'::S) (l'::S). Pretty (b n' l')) => Pretty (Nest b n l) where
  pretty Empty = ""
  pretty (Nest b rest) = "(Nest " <> pretty b <> " in " <> pretty rest <> ")"

instance SinkableB b => SinkableB (Nest b) where
  sinkingProofB fresh Empty cont = cont fresh Empty
  sinkingProofB fresh (Nest b rest) cont =
    sinkingProofB fresh b \fresh' b' ->
      sinkingProofB fresh' rest \fresh'' rest' ->
        cont fresh'' (Nest b' rest')

instance HoistableB b => HoistableB (Nest b) where
  freeVarsB Empty = mempty
  freeVarsB (Nest b rest) = freeVarsB (PairB b rest)

instance SinkableB b => SinkableB (RNest b) where
  sinkingProofB fresh REmpty cont = cont fresh REmpty
  sinkingProofB fresh (RNest rest b) cont =
    sinkingProofB fresh rest \fresh' rest' ->
      sinkingProofB fresh' b \fresh'' b' ->
        cont fresh'' (RNest rest' b')

instance HoistableB b => HoistableB (RNest b) where
  freeVarsB REmpty = mempty
  freeVarsB (RNest rest b) = freeVarsB (PairB rest b)

instance (forall c n. Pretty (v c n)) => Pretty (SubstFrag v i i' o) where
  pretty (UnsafeMakeSubst m) =
    vcat [ pretty v <+> "@>" <+> pretty x | (v, SubstItem _ x) <- R.toList m ]

instance (Generic (b UnsafeS UnsafeS)) => Generic (Nest b n l) where
  type Rep (Nest b n l) = Rep [b UnsafeS UnsafeS]
  from = from . listFromNest
    where
      listFromNest :: Nest b n' l' -> [b UnsafeS UnsafeS]
      listFromNest nest = case nest of
        Empty -> []
        Nest b rest -> unsafeCoerceB b : listFromNest rest

  to = unsafeCoerceB . unsafeListToNest . to

unsafeListToNest :: [b UnsafeS UnsafeS] -> Nest b UnsafeS UnsafeS
unsafeListToNest l = case l of
  [] -> unsafeCoerceB Empty
  b:rest -> Nest (unsafeCoerceB b) $ unsafeListToNest rest

instance (forall n' l'. Show (b n' l')) => Show (NonEmptyNest b n l) where
  show (NonEmptyNest b rest) = "(NonEmptyNest " <> show b <> " in " <> show rest <> ")"

instance (forall c. Color c => Store (v c n)) => Store (SubstItem v n) where
  size = VarSize \item@(SubstItem f _) ->
    getSize f + fromSubstItemPoly item getSize

  peek = do
    f <- peek
    interpretColor (substItemColor f) \(ColorProxy :: ColorProxy c) -> do
      v :: v c n <- peek
      return $ SubstItem f (unsafeCoerceVC v)

  poke item@(SubstItem f _) = do
    poke f
    fromSubstItemPoly item poke

data StoreNothingV (c::C) (n::S) = StoreNothingV

instance Store (StoreNothingV c n) where
  size = ConstSize 0
  peek = return StoreNothingV
  poke = const $ return ()

pokeableScopeFrag :: SubstFrag GHC.Exts.Any n l o -> SubstFrag StoreNothingV n l o
pokeableScopeFrag = TrulyUnsafe.unsafeCoerce

fromPeekedScopeFrag :: SubstFrag StoreNothingV n l o -> SubstFrag GHC.Exts.Any n l o
fromPeekedScopeFrag = TrulyUnsafe.unsafeCoerce

instance Store (ScopeFrag n l) where
  size = VarSize \(UnsafeScopeFromSubst s) -> getSize $ pokeableScopeFrag s
  peek = UnsafeScopeFromSubst . fromPeekedScopeFrag <$> peek
  poke (UnsafeScopeFromSubst s) = poke $ pokeableScopeFrag s

instance SinkableV v => SinkableE (SubstItem v) where
  sinkingProofE = todoSinkableProof

instance (forall c. Color c => Store (v c o))
         => Store (SubstFrag v i i' o) where

instance ( Store   (b UnsafeS UnsafeS)
         , Generic (b UnsafeS UnsafeS) ) => Store (Nest b n l)

instance Functor HoistExcept where
  fmap f x = f <$> x

instance Applicative HoistExcept where
  pure x = HoistSuccess x
  liftA2 = liftM2

instance Monad HoistExcept where
  return = pure
  HoistFailure vs >>= _ = HoistFailure vs
  HoistSuccess x >>= f = f x

-- === notes ===

{-

Note [Sinkings]

When we inline an expression, we lift it into a larger (deeper) scope,
containing more in-scope variables. For example, when we turn this:

  let foo = \x. \y. x + y + z
  in \y. foo y

into this:

  \y. (\x. \y. x + y + z) y

The expression `\x. x + z + y`, initially in the scope `[z]`, gets sinked into
the scope `[z, y]`. For expression-like things, the sinking is valid if we
know that (1) that the new scope contains distinct names, and (2) it extends the
old scope. These are the `Distinct l` and `Ext n l` conditions in `sink`.
Note that the expression may end up with internal binders shadowing the new vars
in scope, shadows, like the inner `y` above, and that's fine.

But not everything with an expression-like kind `E` (`S -> *`) is sinkable.
For example, a type like `Name n -> Bool` can't be coerced to a `Name l -> Bool`
when `l` is an extension of `n`. It's the usual covariance/contravariance issue
with subtyping. So we have a further type class, `SinkableE`, which asserts
that a type is covariant in the name space parameter. To prove it, we implement the
`sinkingProofE` method (which is never actually called at runtime), which
must produce an sinking `e n -> e l` given an sinking
`forall s. Name s n -> Name s l`.

The typeclass should obey `sinkingProofE (SinkingCoercion id) = id`
Otherwise you could just give an `sinkableE` instance for `Name n -> Bool`
as `sinkingProofE _ _ = const True`.

-}<|MERGE_RESOLUTION|>--- conflicted
+++ resolved
@@ -1751,52 +1751,6 @@
  where c1Rep = getColorRep @c1; c2Rep = getColorRep @c2
 {-# INLINE eqColorRep #-}
 
-<<<<<<< HEAD
-=======
-data WithColor (v::V) (n::S) where
-  WithColor :: Color c => v c n -> WithColor v n
-
--- like Typeable, this gives a term-level representation of a name color
-class Color (c::C) where
-  getColorRep :: ColorProxy c -> C
-
-instance Color AtomNameC       where getColorRep _ = AtomNameC
-instance Color DataDefNameC    where getColorRep _ = DataDefNameC
-instance Color TyConNameC      where getColorRep _ = TyConNameC
-instance Color DataConNameC    where getColorRep _ = DataConNameC
-instance Color ClassNameC      where getColorRep _ = ClassNameC
-instance Color InstanceNameC   where getColorRep _ = InstanceNameC
-instance Color SuperclassNameC where getColorRep _ = SuperclassNameC
-instance Color MethodNameC     where getColorRep _ = MethodNameC
-instance Color ImpFunNameC     where getColorRep _ = ImpFunNameC
-instance Color ObjectFileNameC where getColorRep _ = ObjectFileNameC
-instance Color ModuleNameC     where getColorRep _ = ModuleNameC
-instance Color PtrNameC        where getColorRep _ = ModuleNameC
-
-interpretColor :: C -> WithColor UnitV VoidS
-interpretColor c = case c of
-  AtomNameC       -> WithColor (UnitV :: UnitV AtomNameC       VoidS)
-  DataDefNameC    -> WithColor (UnitV :: UnitV DataDefNameC    VoidS)
-  TyConNameC      -> WithColor (UnitV :: UnitV TyConNameC      VoidS)
-  DataConNameC    -> WithColor (UnitV :: UnitV DataConNameC    VoidS)
-  ClassNameC      -> WithColor (UnitV :: UnitV ClassNameC      VoidS)
-  InstanceNameC   -> WithColor (UnitV :: UnitV InstanceNameC   VoidS)
-  SuperclassNameC -> WithColor (UnitV :: UnitV SuperclassNameC VoidS)
-  MethodNameC     -> WithColor (UnitV :: UnitV MethodNameC     VoidS)
-  ImpFunNameC     -> WithColor (UnitV :: UnitV ImpFunNameC     VoidS)
-  ObjectFileNameC -> WithColor (UnitV :: UnitV ObjectFileNameC VoidS)
-  ModuleNameC     -> WithColor (UnitV :: UnitV ModuleNameC     VoidS)
-  PtrNameC        -> WithColor (UnitV :: UnitV PtrNameC        VoidS)
-
-deriving instance (forall c. Show (v c n)) => Show (WithColor v n)
-
-fromWithColor ::  forall c v o. Color c => WithColor v o -> Maybe (v c o)
-fromWithColor (WithColor (val :: v c' o)) =
-  case eqColorRep of
-    Just (ColorsEqual :: ColorsEqual c c') -> Just val
-    _ -> Nothing
-
->>>>>>> 76160745
 tryAsColor :: forall (v::V) (c1::C) (c2::C) (n::S).
               (Color c1, Color c2) => v c1 n -> Maybe (v c2 n)
 tryAsColor x = case eqColorRep of
@@ -1812,6 +1766,7 @@
 instance Color TyConNameC      where getColorRep = TyConNameC
 instance Color DataConNameC    where getColorRep = DataConNameC
 instance Color ClassNameC      where getColorRep = ClassNameC
+instance Color InstanceNameC   where getColorRep = InstanceNameC
 instance Color SuperclassNameC where getColorRep = SuperclassNameC
 instance Color MethodNameC     where getColorRep = MethodNameC
 instance Color ImpFunNameC     where getColorRep = ImpFunNameC
@@ -1829,6 +1784,7 @@
   TyConNameC      -> cont $ ColorProxy @TyConNameC
   DataConNameC    -> cont $ ColorProxy @DataConNameC
   ClassNameC      -> cont $ ColorProxy @ClassNameC
+  InstanceNameC   -> cont $ ColorProxy @InstanceNameC
   SuperclassNameC -> cont $ ColorProxy @SuperclassNameC
   MethodNameC     -> cont $ ColorProxy @MethodNameC
   ImpFunNameC     -> cont $ ColorProxy @ImpFunNameC
