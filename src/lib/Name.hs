--- conflicted
+++ resolved
@@ -413,23 +413,15 @@
   -> e i -> m o (e o)
 traverseNames f e = do
   let vs = freeVarsE e
-<<<<<<< HEAD
-  m <- R.fromList <$> forM (R.toList vs)
-         \(rawName, WithColor (_ :: GHC.Exts.Any c UnsafeS)) -> do
-            x <- f (UnsafeMakeName rawName :: Name c i)
-            return (rawName, WithColor x)
-  fmapNamesM (\((UnsafeMakeName v) :: Name c i) -> case R.lookup v m of
-=======
-  m <- flip M.traverseWithKey vs
+  m <- flip R.traverseWithKey vs
          \rawName (WithColor (_ :: GHC.Exts.Any c UnsafeS)) ->
             WithColor <$> f (UnsafeMakeName rawName :: Name c i)
   fmapNamesM (applyTraversed m) e
 {-# INLINE traverseNames #-}
 
 applyTraversed :: (FromName v, Color c)
-               => M.Map RawName (WithColor v n) -> Name c i -> v c n
-applyTraversed m = \((UnsafeMakeName v) :: Name c i) -> case M.lookup v m of
->>>>>>> 46a1e38a
+               => RawNameMap (WithColor v n) -> Name c i -> v c n
+applyTraversed m = \((UnsafeMakeName v) :: Name c i) -> case R.lookup v m of
     Just (WithColor val) -> case tryAsColor val of
       Just val' -> val'
       Nothing -> error "shouldn't happen"
