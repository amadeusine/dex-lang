--- conflicted
+++ resolved
@@ -470,11 +470,10 @@
   return $ binApp f
   where f = mkName $ "(" <> s <> ")"
 
-<<<<<<< HEAD
 prefixNegOp :: Operator Parser UExpr
 prefixNegOp = Prefix $ label "negation" $ do
   ((), pos) <- withPos $ sym "-"
-  let f = WithSrc pos $ UVar $ rawName SourceName "neg" :> ()
+  let f = WithSrc pos $ UVar $ mkName "(-)" :> ()
   return $ \case
     -- Special case: negate literals directly
     WithSrc litpos (IntLitExpr i)
@@ -482,17 +481,6 @@
     WithSrc litpos (RealLitExpr i)
       -> WithSrc (joinPos pos litpos) (RealLitExpr (-i))
     x -> mkApp f x
-=======
--- Requires special handling because `-1` is a negative literal
-negOp :: Operator Parser UExpr
-negOp = InfixL $ opWithSrc $ neg $> binApp (mkName "(-)")
-
-prefixNegOp :: Operator Parser UExpr
-prefixNegOp = Prefix $ do
-  ((), pos) <- withPos neg
-  let f = WithSrc pos $ UVar $ mkName "neg" :> ()
-  return $ mkApp f
->>>>>>> 8d08ee64
 
 binApp :: Name -> SrcPos -> UExpr -> UExpr -> UExpr
 binApp f pos x y = (f' `mkApp` x) `mkApp` y
