--- conflicted
+++ resolved
@@ -608,18 +608,13 @@
       lowered <- checkPass LowerPass $ lowerFullySequential opt
       lopt <- whenOpt lowered $ checkPass LowerOptPass .
         (dceDestBlock >=> hoistLoopInvariantDest)
-<<<<<<< HEAD
       vopt <- whenOpt lopt \lo -> do
         (vo, errs) <- vectorizeLoops 64 lo
         l <- getFilteredLogger
         logFiltered l VectPass $ return [TextOut $ pprint errs]
         checkPass VectPass $ return vo
-      evalBackend vopt
-  applyRecon recon result
-=======
-      evalLLVM lopt
+      evalLLVM vopt
   applyRecon recon (injectIRE result)
->>>>>>> 00e0b0ec
 {-# SCC evalBlock #-}
 
 evalSpecializations :: (Topper m, Mut n) => [CAtomName n] -> [SpecDictName n] -> m n ()
