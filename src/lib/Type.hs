--- conflicted
+++ resolved
@@ -27,11 +27,7 @@
 import Data.Text.Prettyprint.Doc
 import GHC.Stack
 
-<<<<<<< HEAD
-=======
-import Array
-import {-# SOURCE #-} Interpreter (indices)
->>>>>>> 9f6beb00
+import {-# SOURCE #-} Interpreter (indicesNoIO)
 import Syntax
 import Env
 import PPrint
@@ -641,7 +637,7 @@
   TabCon ty xs -> do
     ty |: TyKind
     TabTyAbs a <- return ty
-    let idxs = indices $ absArgType a
+    let idxs = indicesNoIO $ absArgType a
     mapM_ (uncurry (|:)) $ zip xs (fmap (snd . applyAbs a) idxs)
     assertEq (length idxs) (length xs) "Index set size mismatch"
     return ty
